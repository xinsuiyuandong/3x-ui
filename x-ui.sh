#!/bin/bash

red='\033[0;31m'
green='\033[0;32m'
yellow='\033[0;33m'
plain='\033[0m'

#Add some basic function here
function LOGD() {
    echo -e "${yellow}[DEG] $* ${plain}"
}

function LOGE() {
    echo -e "${red}[ERR] $* ${plain}"
}

function LOGI() {
    echo -e "${green}[INF] $* ${plain}"
}

# check root
[[ $EUID -ne 0 ]] && echo -e "${red}致命错误: ${plain} 请使用 root 权限运行此脚本\n" && exit 1

# Check OS and set release variable
if [[ -f /etc/os-release ]]; then
    source /etc/os-release
    release=$ID
elif [[ -f /usr/lib/os-release ]]; then
    source /usr/lib/os-release
    release=$ID
else
    echo -e "${red}检查服务器操作系统失败，请联系作者!${plain}" >&2
    exit 1
fi

echo -e "——————————————————————"
echo -e "当前服务器的操作系统为:${red} $release${plain}"
echo ""
xui_version=$(/usr/local/x-ui/x-ui -v)
last_version=$(curl -Ls "https://api.github.com/repos/xeefei/3x-ui/releases/latest" | grep '"tag_name":' | sed -E 's/.*"([^"]+)".*/\1/')
echo -e "${green}当前代理面板的版本为: ${red}〔3X-UI优化版〕v${xui_version}${plain}"
echo ""
echo -e "${yellow}〔3X-UI优化版〕最新版为---------->>> ${last_version}${plain}"

os_version=$(grep -i version_id /etc/os-release | cut -d \" -f2 | cut -d . -f1)

if [[ "${release}" == "centos" ]]; then
    if [[ ${os_version} -lt 8 ]]; then
        echo -e "${red} 请使用 CentOS 8 或更高版本 ${plain}\n" && exit 1
    fi
elif [[ "${release}" == "ubuntu" ]]; then
    if [[ ${os_version} -lt 20 ]]; then
        echo -e "${red} 请使用 Ubuntu 20 或更高版本!${plain}\n" && exit 1
    fi

elif [[ "${release}" == "fedora" ]]; then
    if [[ ${os_version} -lt 36 ]]; then
        echo -e "${red} 请使用 Fedora 36 或更高版本!${plain}\n" && exit 1
    fi

elif [[ "${release}" == "debian" ]]; then
    if [[ ${os_version} -lt 11 ]]; then
        echo -e "${red} 请使用 Debian 11 或更高版本 ${plain}\n" && exit 1
    fi

elif [[ "${release}" == "almalinux" ]]; then
    if [[ ${os_version} -lt 9 ]]; then
        echo -e "${red} 请使用 AlmaLinux 9 或更高版本 ${plain}\n" && exit 1
    fi

elif [[ "${release}" == "rocky" ]]; then
    if [[ ${os_version} -lt 9 ]]; then
        echo -e "${red} 请使用 RockyLinux 9 或更高版本 ${plain}\n" && exit 1
    fi
elif [[ "${release}" == "arch" ]]; then
    echo "您的操作系统是 ArchLinux"
elif [[ "${release}" == "manjaro" ]]; then
    echo "您的操作系统是 Manjaro"
elif [[ "${release}" == "armbian" ]]; then
    echo "您的操作系统是 Armbian"
elif [[ "${release}" == "alpine" ]]; then
    echo "您的操作系统是 Alpine Linux"
elif [[ "${release}" == "opensuse-tumbleweed" ]]; then
    echo "您的操作系统是 OpenSUSE Tumbleweed"
elif [[ "${release}" == "oracle" ]]; then
    if [[ ${os_version} -lt 8 ]]; then
        echo -e "${red} 请使用 Oracle Linux 8 或更高版本 ${plain}\n" && exit 1
    fi
else
    echo -e "${red}此脚本不支持您的操作系统。${plain}\n"
    echo "请确保您使用的是以下受支持的操作系统之一："
    echo "- Ubuntu 20.04+"
    echo "- Debian 11+"
    echo "- CentOS 8+"
    echo "- Fedora 36+"
    echo "- Arch Linux"
    echo "- Parch Linux"
    echo "- Manjaro"
    echo "- Armbian"
    echo "- Alpine Linux"
    echo "- AlmaLinux 9+"
    echo "- Rocky Linux 9+"
    echo "- Oracle Linux 8+"
    echo "- OpenSUSE Tumbleweed"
    exit 1

fi

# Declare Variables
log_folder="${XUI_LOG_FOLDER:=/var/log}"
iplimit_log_path="${log_folder}/3xipl.log"
iplimit_banned_log_path="${log_folder}/3xipl-banned.log"

confirm() {
    if [[ $# > 1 ]]; then
        echo && read -p "$1 [Default $2]: " temp
        if [[ "${temp}" == "" ]]; then
            temp=$2
        fi
    else
        read -p "$1 [y/n]: " temp
    fi
    if [[ "${temp}" == "y" || "${temp}" == "Y" ]]; then
        return 0
    else
        return 1
    fi
}

confirm_restart() {
    confirm "重启面板，注意：重启面板也会重启 Xray" "y"
    if [[ $? == 0 ]]; then
        restart
    else
        show_menu
    fi
}

before_show_menu() {
    echo && echo -n -e "${yellow}按 Enter 键返回主菜单：${plain}" && read temp
    show_menu
}

install() {
    bash <(curl -Ls https://raw.githubusercontent.com/xeefei/3x-ui/main/install.sh)
    if [[ $? == 0 ]]; then
        if [[ $# == 0 ]]; then
            start
        else
            start 0
        fi
    fi
}

update() {
    confirm "$(echo -e "${green}该功能将强制安装最新版本，并且数据不会丢失。${red}你想继续吗？${plain}---->>请输入")" "y"
    if [[ $? != 0 ]]; then
        LOGE "已取消"
        if [[ $# == 0 ]]; then
            before_show_menu
        fi
        return 0
    fi
    bash <(curl -Ls https://raw.githubusercontent.com/xeefei/3x-ui/main/install.sh)
    if [[ $? == 0 ]]; then
        LOGI "更新完成，面板已自动重启"
        exit 0
    fi
}

update_menu() {
    echo -e "${yellow}更新菜单项${plain}"
    confirm "此功能会将所有菜单项更新为最新显示状态" "y"
    if [[ $? != 0 ]]; then
        LOGE "Cancelled"
        if [[ $# == 0 ]]; then
            before_show_menu
        fi
        return 0
    fi
    
    wget --no-check-certificate -O /usr/bin/x-ui https://raw.githubusercontent.com/xeefei/3x-ui/main/x-ui.sh
    chmod +x /usr/local/x-ui/x-ui.sh
    chmod +x /usr/bin/x-ui
    
     if [[ $? == 0 ]]; then
        echo -e "${green}更新成功，面板已自动重启${plain}"
        exit 0
    else
        echo -e "${red}更新菜单项失败${plain}"
        return 1
    fi
}

custom_version() {
    echo "输入面板版本 (例: 2.3.8):"
    read panel_version

    if [ -z "$panel_version" ]; then
        echo "面板版本不能为空。"
        exit 1
    fi

    download_link="https://raw.githubusercontent.com/xeefei/3x-ui/master/install.sh"

    # Use the entered panel version in the download link
    install_command="bash <(curl -Ls $download_link) v$panel_version"

    echo "下载并安装面板版本 $panel_version..."
    eval $install_command
}

# Function to handle the deletion of the script file
delete_script() {
    rm "$0"  # Remove the script file itself
    exit 1
}

uninstall() {
    confirm "您确定要卸载面板吗? Xray 也将被卸载!" "n"
    if [[ $? != 0 ]]; then
        if [[ $# == 0 ]]; then
            show_menu
        fi
        return 0
    fi
    systemctl stop x-ui
    systemctl disable x-ui
    rm /etc/systemd/system/x-ui.service -f
    systemctl daemon-reload
    systemctl reset-failed
    rm /etc/x-ui/ -rf
    rm /usr/local/x-ui/ -rf

    echo ""
    echo -e "卸载成功\n"
    echo "如果您需要再次安装此面板，可以使用以下命令:"
    echo -e "${green}bash <(curl -Ls https://raw.githubusercontent.com/xeefei/3x-ui/master/install.sh)${plain}"
    echo ""
    # Trap the SIGTERM signal
    trap delete_script SIGTERM
    delete_script
}

reset_user() {
    confirm "您确定重置面板的用户名和密码吗?" "n"
    if [[ $? != 0 ]]; then
        if [[ $# == 0 ]]; then
            show_menu
        fi
        return 0
    fi
    read -rp "请设置用户名 [默认为随机用户名]: " config_account
    [[ -z $config_account ]] && config_account=$(date +%s%N | md5sum | cut -c 1-8)
    read -rp "请设置密码 [默认为随机密码]: " config_password
    [[ -z $config_password ]] && config_password=$(date +%s%N | md5sum | cut -c 1-8)
    /usr/local/x-ui/x-ui setting -username ${config_account} -password ${config_password} >/dev/null 2>&1
    /usr/local/x-ui/x-ui setting -remove_secret >/dev/null 2>&1
    echo -e "面板登录用户名已重置为：${green} ${config_account} ${plain}"
    echo -e "面板登录密码已重置为：${green} ${config_password} ${plain}"
    echo -e "${yellow} 面板 Secret Token 已禁用 ${plain}"
    echo -e "${green} 请使用新的登录用户名和密码访问 3X-UI 面板。也请记住它们！${plain}"
    confirm_restart
}

gen_random_string() {
    local length="$1"
    local random_string=$(LC_ALL=C tr -dc 'a-zA-Z0-9' </dev/urandom | fold -w "$length" | head -n 1)
    echo "$random_string"
}

reset_webbasepath() {
    echo -e "${yellow}修改访问路径${plain}"
    
    # Prompt user to set a new web base path
    read -rp "请设置新的访问路径（若回车默认或输入y则为随机路径）: " config_webBasePath
    
    if [[ $config_webBasePath == "y" ]]; then
        config_webBasePath=$(gen_random_string 10)
    fi
<<<<<<< HEAD

    config_webBasePath=$(gen_random_string 18)

=======
    
>>>>>>> a67830f4
    # Apply the new web base path setting
    /usr/local/x-ui/x-ui setting -webBasePath "${config_webBasePath}" >/dev/null 2>&1
    systemctl restart x-ui
    
    # Display confirmation message
    echo -e "面板访问路径已重置为: ${green}${config_webBasePath}${plain}"
    echo -e "${green}请使用新的路径登录访问面板${plain}"
}

reset_config() {
    confirm "您确定要重置所有面板设置，帐户数据不会丢失，用户名和密码不会更改" "n"
    if [[ $? != 0 ]]; then
        if [[ $# == 0 ]]; then
            show_menu
        fi
        return 0
    fi
    /usr/local/x-ui/x-ui setting -reset
    echo -e "所有面板设置已重置为默认，请立即重新启动面板，并使用默认的${green}2053${plain}端口访问网页面板"
    confirm_restart
}

check_config() {
    info=$(/usr/local/x-ui/x-ui setting -show true)
    if [[ $? != 0 ]]; then
        LOGE "获取当前设置错误，请检查日志"
        show_menu
    fi
    echo -e "${info}${plain}"
}

set_port() {
    echo && echo -n -e "输入端口号 [1-65535]: " && read port
    if [[ -z "${port}" ]]; then
        LOGD "Cancelled"
        before_show_menu
    else
        /usr/local/x-ui/x-ui setting -port ${port}
        echo -e "端口已设置，请立即重启面板，并使用新端口 ${green}${port}${plain} 以访问面板"
        confirm_restart
    fi
}

start() {
    check_status
    if [[ $? == 0 ]]; then
        echo ""
        LOGI "面板正在运行，无需再次启动，如需重新启动，请选择重新启动"
    else
        systemctl start x-ui
        sleep 2
        check_status
        if [[ $? == 0 ]]; then
            LOGI "x-ui 已成功启动"
        else
            LOGE "面板启动失败，可能是启动时间超过两秒，请稍后查看日志信息"
        fi
    fi

    if [[ $# == 0 ]]; then
        before_show_menu
    fi
}

stop() {
    check_status
    if [[ $? == 1 ]]; then
        echo ""
        LOGI "面板已关闭，无需再次关闭！"
    else
        systemctl stop x-ui
        sleep 2
        check_status
        if [[ $? == 1 ]]; then
            LOGI "x-ui 和 Xray 已成功关闭"
        else
            LOGE "面板关闭失败，可能是停止时间超过两秒，请稍后查看日志信息"
        fi
    fi

    if [[ $# == 0 ]]; then
        before_show_menu
    fi
}

restart() {
    systemctl restart x-ui
    sleep 2
    check_status
    if [[ $? == 0 ]]; then
        LOGI "x-ui and Xray 已成功重启"
    else
        LOGE "面板重启失败，可能是启动时间超过两秒，请稍后查看日志信息"
    fi
    if [[ $# == 0 ]]; then
        before_show_menu
    fi
}

status() {
    systemctl status x-ui -l
    if [[ $# == 0 ]]; then
        before_show_menu
    fi
}

enable() {
    systemctl enable x-ui
    if [[ $? == 0 ]]; then
        LOGI "x-ui 已成功设置开机启动"
    else
        LOGE "x-ui 设置开机启动失败"
    fi

    if [[ $# == 0 ]]; then
        before_show_menu
    fi
}

disable() {
    systemctl disable x-ui
    if [[ $? == 0 ]]; then
        LOGI "x-ui 已成功取消开机启动"
    else
        LOGE "x-ui 取消开机启动失败"
    fi

    if [[ $# == 0 ]]; then
        before_show_menu
    fi
}

show_log() {
    journalctl -u x-ui.service -e --no-pager -f
    if [[ $# == 0 ]]; then
        before_show_menu
    fi
}

show_banlog() {
    if test -f "${iplimit_banned_log_path}"; then
        if [[ -s "${iplimit_banned_log_path}" ]]; then
            cat ${iplimit_banned_log_path}
        else
            echo -e "${red}日志文件为空${plain}\n"
        fi
    else
        echo -e "${red}未找到日志文件。 请先安装 Fail2ban 和 IP Limit${plain}\n"
    fi
}

bbr_menu() {
    echo -e "${green}\t1.${plain} 启用 BBR"
    echo -e "${green}\t2.${plain} 禁用 BBR"
    echo -e "${green}\t0.${plain} 返回主菜单"
    read -p "请输入选项: " choice
    case "$choice" in
    0)
        show_menu
        ;;
    1)
        enable_bbr
        ;;
    2)
        disable_bbr
        ;;
    *) echo "无效选项" ;;
    esac
}

disable_bbr() {
    if ! grep -q "net.core.default_qdisc=fq" /etc/sysctl.conf || ! grep -q "net.ipv4.tcp_congestion_control=bbr" /etc/sysctl.conf; then
        echo -e "${yellow}BBR 当前未启用${plain}"
        exit 0
    fi

    # Replace BBR with CUBIC configurations
    sed -i 's/net.core.default_qdisc=fq/net.core.default_qdisc=pfifo_fast/' /etc/sysctl.conf
    sed -i 's/net.ipv4.tcp_congestion_control=bbr/net.ipv4.tcp_congestion_control=cubic/' /etc/sysctl.conf

    # Apply changes
    sysctl -p

    # Verify that BBR is replaced with CUBIC
    if [[ $(sysctl net.ipv4.tcp_congestion_control | awk '{print $3}') == "cubic" ]]; then
        echo -e "${green}BBR 已成功替换为 CUBIC${plain}"
    else
        echo -e "${red}用 CUBIC 替换 BBR 失败，请检查您的系统配置。${plain}"
    fi
}

enable_bbr() {
    if grep -q "net.core.default_qdisc=fq" /etc/sysctl.conf && grep -q "net.ipv4.tcp_congestion_control=bbr" /etc/sysctl.conf; then
        echo -e "${green}BBR 已经启用!${plain}"
        exit 0
    fi

    # Check the OS and install necessary packages
    case "${release}" in
    ubuntu | debian | armbian)
        apt-get update && apt-get install -yqq --no-install-recommends ca-certificates
        ;;
    centos | almalinux | rocky | oracle)
        yum -y update && yum -y install ca-certificates
        ;;
    fedora)
        dnf -y update && dnf -y install ca-certificates
        ;;
    arch | manjaro)
        pacman -Sy --noconfirm ca-certificates
        ;;
    *)
        echo -e "${red}不支持的操作系统。请检查脚本并手动安装必要的软件包${plain}\n"
        exit 1
        ;;
    esac

    # Enable BBR
    echo "net.core.default_qdisc=fq" | tee -a /etc/sysctl.conf
    echo "net.ipv4.tcp_congestion_control=bbr" | tee -a /etc/sysctl.conf

    # Apply changes
    sysctl -p

    # Verify that BBR is enabled
    if [[ $(sysctl net.ipv4.tcp_congestion_control | awk '{print $3}') == "bbr" ]]; then
        echo -e "${green}BBR 已成功启用${plain}"
    else
        echo -e "${red}启用 BBR 失败，请检查您的系统配置${plain}"
    fi
}

update_shell() {
    wget -O /usr/bin/x-ui -N --no-check-certificate https://github.com/xeefei/3x-ui/raw/main/x-ui.sh
    if [[ $? != 0 ]]; then
        echo ""
        LOGE "下载脚本失败，请检查机器是否可以连接至 GitHub"
        before_show_menu
    else
        chmod +x /usr/bin/x-ui
        LOGI "升级脚本成功，请重新运行脚本" && exit 0
    fi
}

# 0: running, 1: not running, 2: not installed
check_status() {
    if [[ ! -f /etc/systemd/system/x-ui.service ]]; then
        return 2
    fi
    temp=$(systemctl status x-ui | grep Active | awk '{print $3}' | cut -d "(" -f2 | cut -d ")" -f1)
    if [[ "${temp}" == "running" ]]; then
        return 0
    else
        return 1
    fi
}

check_enabled() {
    temp=$(systemctl is-enabled x-ui)
    if [[ "${temp}" == "enabled" ]]; then
        return 0
    else
        return 1
    fi
}

check_uninstall() {
    check_status
    if [[ $? != 2 ]]; then
        echo ""
        LOGE "面板已安装，请勿重新安装"
        if [[ $# == 0 ]]; then
            before_show_menu
        fi
        return 1
    else
        return 0
    fi
}

check_install() {
    check_status
    if [[ $? == 2 ]]; then
        echo ""
        LOGE "请先安装面板"
        if [[ $# == 0 ]]; then
            before_show_menu
        fi
        return 1
    else
        return 0
    fi
}

show_status() {
    check_status
    case $? in
    0)
        echo -e "面板状态: ${green}运行中${plain}"
        show_enable_status
        ;;
    1)
        echo -e "面板状态: ${yellow}未运行${plain}"
        show_enable_status
        ;;
    2)
        echo -e "面板状态: ${red}未安装${plain}"
        ;;
    esac
    show_xray_status
}

show_enable_status() {
    check_enabled
    if [[ $? == 0 ]]; then
        echo -e "开机启动: ${green}是${plain}"
    else
        echo -e "开机启动: ${red}否${plain}"
    fi
}

check_xray_status() {
    count=$(ps -ef | grep "xray-linux" | grep -v "grep" | wc -l)
    if [[ count -ne 0 ]]; then
        return 0
    else
        return 1
    fi
}

show_xray_status() {
    check_xray_status
    if [[ $? == 0 ]]; then
        echo -e "Xray状态: ${green}运行中${plain}"
    else
        echo -e "Xray状态: ${red}未运行${plain}"
    fi
}

firewall_menu() {
    echo -e "${green}\t1.${plain} 安装防火墙并开放端口"
    echo -e "${green}\t2.${plain} 允许列表"
    echo -e "${green}\t3.${plain} 从列表中删除端口"
    echo -e "${green}\t4.${plain} 禁用防火墙"
    echo -e "${green}\t0.${plain} 返回主菜单"
    read -p "请输入选项: " choice
    case "$choice" in
    0)
        show_menu
        ;;
    1)
        open_ports
        ;;
    2)
        sudo ufw status
        ;;
    3)
        delete_ports
        ;;
    4)
        sudo ufw disable
        ;;
    *) echo "无效选项" ;;
    esac
}

open_ports() {
    if ! command -v ufw &>/dev/null; then
        echo "ufw 防火墙未安装，正在安装..."
        apt-get update
        apt-get install -y ufw
    else
        echo "ufw 防火墙已安装"
    fi

    # Check if the firewall is inactive
    if ufw status | grep -q "Status: active"; then
        echo "防火墙已经激活"
    else
        # Open the necessary ports
        ufw allow ssh
        ufw allow http
        ufw allow https
        ufw allow 2053/tcp

        # Enable the firewall
        ufw --force enable
    fi

    # Prompt the user to enter a list of ports
    read -p "输入您要打开的端口（例如 80,443,2053 或端口范围 400-500): " ports

    # Check if the input is valid
    if ! [[ $ports =~ ^([0-9]+|[0-9]+-[0-9]+)(,([0-9]+|[0-9]+-[0-9]+))*$ ]]; then
        echo "错误：输入无效。请输入以英文逗号分隔的端口列表或端口范围（例如 80,443,2053 或 400-500)" >&2
        exit 1
    fi

    # Open the specified ports using ufw
    IFS=',' read -ra PORT_LIST <<<"$ports"
    for port in "${PORT_LIST[@]}"; do
        if [[ $port == *-* ]]; then
            # Split the range into start and end ports
            start_port=$(echo $port | cut -d'-' -f1)
            end_port=$(echo $port | cut -d'-' -f2)
            # Loop through the range and open each port
            for ((i = start_port; i <= end_port; i++)); do
                ufw allow $i
            done
        else
            ufw allow "$port"
        fi
    done

    # Confirm that the ports are open
    ufw status | grep $ports
}

delete_ports() {
    # Prompt the user to enter the ports they want to delete
    read -p "输入要删除的端口（例如 80,443,2053 或范围 400-500): " ports

    # Check if the input is valid
    if ! [[ $ports =~ ^([0-9]+|[0-9]+-[0-9]+)(,([0-9]+|[0-9]+-[0-9]+))*$ ]]; then
        echo "错误：输入无效。请输入以英文逗号分隔的端口列表或端口范围（例如 80,443,2053 或 400-500)" >&2
        exit 1
    fi

    # Delete the specified ports using ufw
    IFS=',' read -ra PORT_LIST <<<"$ports"
    for port in "${PORT_LIST[@]}"; do
        if [[ $port == *-* ]]; then
            # Split the range into start and end ports
            start_port=$(echo $port | cut -d'-' -f1)
            end_port=$(echo $port | cut -d'-' -f2)
            # Loop through the range and delete each port
            for ((i = start_port; i <= end_port; i++)); do
                ufw delete allow $i
            done
        else
            ufw delete allow "$port"
        fi
    done

    # Confirm that the ports are deleted
    echo "删除指定端口:"
    ufw status | grep $ports
}

update_geo() {
    local defaultBinFolder="/usr/local/x-ui/bin"
    read -p "请输入 x-ui bin 文件夹路径，默认留空。（默认值：'${defaultBinFolder}')" binFolder
    binFolder=${binFolder:-${defaultBinFolder}}
    if [[ ! -d ${binFolder} ]]; then
        LOGE "文件夹 ${binFolder} 不存在！"
        LOGI "制作 bin 文件夹：${binFolder}..."
        mkdir -p ${binFolder}
    fi

    systemctl stop x-ui
    cd ${binFolder}
    rm -f geoip.dat geosite.dat geoip_IR.dat geosite_IR.dat geoip_VN.dat geosite_VN.dat
    wget -N https://github.com/Loyalsoldier/v2ray-rules-dat/releases/latest/download/geoip.dat
    wget -N https://github.com/Loyalsoldier/v2ray-rules-dat/releases/latest/download/geosite.dat
    wget -O geoip_IR.dat -N https://github.com/chocolate4u/Iran-v2ray-rules/releases/latest/download/geoip.dat
    wget -O geosite_IR.dat -N https://github.com/chocolate4u/Iran-v2ray-rules/releases/latest/download/geosite.dat
    wget -O geoip_VN.dat https://github.com/vuong2023/vn-v2ray-rules/releases/latest/download/geoip.dat
    wget -O geosite_VN.dat https://github.com/vuong2023/vn-v2ray-rules/releases/latest/download/geosite.dat
    systemctl start x-ui
    echo -e "${green}Geosite.dat + Geoip.dat + geoip_IR.dat + geosite_IR.dat 在 bin 文件夹: '${binfolder}' 中已经更新成功 !${plain}"
    before_show_menu
}

install_acme() { 
    # 检查是否已安装 acme.sh
    if command -v ~/.acme.sh/acme.sh &>/dev/null; then 
        LOGI "acme.sh 已经安装。" 
        return 0 
    fi 
 
    LOGI "正在安装 acme.sh..." 
    cd ~ || return 1 # 确保可以切换到主目录
 
    curl -s `https://get.acme.sh` | sh 
    if [ $? -ne 0 ]; then 
        LOGE "安装 acme.sh 失败。" 
        return 1 
    else 
        LOGI "安装 acme.sh 成功。" 
    fi 
 
    return 0 
} 

ssl_cert_issue_main() { 
    echo -e "${green}\t1.${plain} 获取 SSL 证书" 
    echo -e "${green}\t2.${plain} 撤销证书" 
    echo -e "${green}\t3.${plain} 强制更新证书" 
    echo -e "${green}\t4.${plain} 显示现有域名" 
    echo -e "${green}\t5.${plain} 为面板设置证书路径" 
    echo -e "${green}\t0.${plain} 返回主菜单" 
 
    read -rp "请选择一个选项：" choice 
    case "$choice" in 
    0) 
        show_menu 
        ;; 
    1) 
        ssl_cert_issue 
        ssl_cert_issue_main 
        ;; 
    2) 
        local domains=$(find /root/cert/ -mindepth 1 -maxdepth 1 -type d -exec basename {} \;) 
        if [ -z "$domains" ]; then 
            echo "未找到可撤销的证书。" 
        else 
            echo "现有域名：" 
            echo "$domains" 
            read -rp "请从列表中输入要撤销证书的域名：" domain 
            if echo "$domains" | grep -qw "$domain"; then 
                ~/.acme.sh/acme.sh --revoke -d ${domain} 
                LOGI "已撤销域名的证书：$domain" 
            else 
                echo "输入的域名无效。" 
            fi 
        fi 
        ssl_cert_issue_main 
        ;; 
    3) 
        local domains=$(find /root/cert/ -mindepth 1 -maxdepth 1 -type d -exec basename {} \;) 
        if [ -z "$domains" ]; then 
            echo "未找到可更新的证书。" 
        else 
            echo "现有域名：" 
            echo "$domains" 
            read -rp "请从列表中输入要强制更新 SSL 证书的域名：" domain 
            if echo "$domains" | grep -qw "$domain"; then 
                ~/.acme.sh/acme.sh --renew -d ${domain} --force 
                LOGI "已强制更新域名的证书：$domain" 
            else 
                echo "输入的域名无效。" 
            fi 
        fi 
        ssl_cert_issue_main 
        ;; 
    4) 
        local domains=$(find /root/cert/ -mindepth 1 -maxdepth 1 -type d -exec basename {} \;) 
        if [ -z "$domains" ]; then 
            echo "未找到证书。" 
        else 
            echo "现有域名及其路径：" 
            for domain in $domains; do 
                local cert_path="/root/cert/${domain}/fullchain.pem" 
                local key_path="/root/cert/${domain}/privkey.pem" 
                if [[ -f "${cert_path}" && -f "${key_path}" ]]; then 
                    echo -e "域名：${domain}" 
                    echo -e "\t证书路径：${cert_path}" 
                    echo -e "\t私钥路径：${key_path}" 
                else 
                    echo -e "域名：${domain} - 证书或私钥文件缺失。" 
                fi 
            done 
        fi 
        ssl_cert_issue_main 
        ;; 
    5) 
        local domains=$(find /root/cert/ -mindepth 1 -maxdepth 1 -type d -exec basename {} \;) 
        if [ -z "$domains" ]; then 
            echo "未找到证书。" 
        else 
            echo "可用域名：" 
            echo "$domains" 
            read -rp "请选择要为面板设置路径的域名：" domain 
 
            if echo "$domains" | grep -qw "$domain"; then 
                local webCertFile="/root/cert/${domain}/fullchain.pem" 
                local webKeyFile="/root/cert/${domain}/privkey.pem" 
 
                if [[ -f "${webCertFile}" && -f "${webKeyFile}" ]]; then 
                    /usr/local/x-ui/x-ui cert -webCert "$webCertFile" -webCertKey "$webKeyFile" 
                    echo "已为域名设置面板路径：$domain" 
                    echo "  - 证书文件：$webCertFile" 
                    echo "  - 私钥文件：$webKeyFile" 
                    restart 
                else 
                    echo "未找到域名的证书或私钥：$domain" 
                fi 
            else 
                echo "输入的域名无效。" 
            fi 
        fi 
        ssl_cert_issue_main 
        ;; 
 
    *) 
        echo -e "${red}无效选项。请选择有效的数字。${plain}\n" 
        ssl_cert_issue_main 
        ;; 
    esac 
} 

ssl_cert_issue() { 
    local existing_webBasePath=$(/usr/local/x-ui/x-ui setting -show true | grep -Eo 'webBasePath: .+' | awk '{print $2}') 
    local existing_port=$(/usr/local/x-ui/x-ui setting -show true | grep -Eo 'port: .+' | awk '{print $2}') 
    # 首先检查 acme.sh
    if ! command -v ~/.acme.sh/acme.sh &>/dev/null; then 
        echo "未找到 acme.sh，将进行安装" 
        install_acme 
        if [ $? -ne 0 ]; then 
            LOGE "安装 acme 失败，请检查日志" 
            exit 1 
        fi 
    fi 
 
    # 安装 socat
    case "${release}" in 
    ubuntu | debian | armbian) 
        apt update && apt install socat -y 
        ;; 
    centos | rhel | almalinux | rocky | ol) 
        yum -y update && yum -y install socat 
        ;; 
    fedora | amzn | virtuozzo) 
        dnf -y update && dnf -y install socat 
        ;; 
    arch | manjaro | parch) 
        pacman -Sy --noconfirm socat 
        ;; 
    *) 
        echo -e "${red}不支持的操作系统。请检查脚本并手动安装必要的软件包。${plain}\n" 
        exit 1 
        ;; 
    esac 
    if [ $? -ne 0 ]; then 
        LOGE "安装 socat 失败，请检查日志"
exit 1 
     else 
         LOGI "安装 socat 成功..." 
     fi 
 
     # 在这里获取域名，我们需要验证它 
     local domain="" 
     read -rp "请输入您的域名: " domain 
     LOGD "您的域名是: ${domain}, 正在检查..." 
 
     # 检查是否已存在证书 
     local currentCert=$(~/.acme.sh/acme.sh --list | tail -1 | awk '{print $1}') 
     if [ "${currentCert}" == "${domain}" ]; then 
         local certInfo=$(~/.acme.sh/acme.sh --list) 
         LOGE "系统已存在此域名的证书。无法再次签发。当前证书详情:" 
         LOGI "$certInfo" 
         exit 1 
     else 
         LOGI "您的域名现在可以签发证书了..." 
     fi 
 
     # 为证书创建一个目录 
     certPath="/root/cert/${domain}" 
     if [ ! -d "$certPath" ]; then 
         mkdir -p "$certPath" 
     else 
         rm -rf "$certPath" 
         mkdir -p "$certPath" 
     fi 
 
     # 获取独立服务器的端口号 
     local WebPort=80 
     read -rp "请选择要使用的端口 (默认为 80): " WebPort 
     if [[ ${WebPort} -gt 65535 || ${WebPort} -lt 1 ]]; then 
         LOGE "您输入的 ${WebPort} 无效，将使用默认端口 80。" 
         WebPort=80 
     fi 
     LOGI "将使用端口: ${WebPort} 来签发证书。请确保此端口已开放。" 
 
     # 签发证书 
     ~/.acme.sh/acme.sh --set-default-ca --server letsencrypt 
     ~/.acme.sh/acme.sh --issue -d ${domain} --listen-v6 --standalone --httpport ${WebPort} --force 
     if [ $? -ne 0 ]; then 
         LOGE "签发证书失败，请检查日志。" 
         rm -rf ~/.acme.sh/${domain} 
         exit 1 
     else 
         LOGE "签发证书成功，正在安装证书..." 
     fi 
 
     reloadCmd="x-ui restart" 
 
     LOGI "ACME 的默认 --reloadcmd 是: ${yellow}x-ui restart" 
     LOGI "此命令将在每次证书签发和续订时运行。" 
     read -rp "您想修改 ACME 的 --reloadcmd 吗? (y/n): " setReloadcmd 
     if [[ "$setReloadcmd" == "y" || "$setReloadcmd" == "Y" ]]; then 
         echo -e "\n${green}\t1.${plain} 预设: systemctl reload nginx ; x-ui restart" 
         echo -e "${green}\t2.${plain} 输入您自己的命令" 
         echo -e "${green}\t0.${plain} 保留默认的 reloadcmd" 
         read -rp "请选择一个选项: " choice 
         case "$choice" in 
         1) 
             LOGI "Reloadcmd 是: systemctl reload nginx ; x-ui restart" 
             reloadCmd="systemctl reload nginx ; x-ui restart" 
             ;; 
         2)  
             LOGD "建议将 x-ui restart 放在末尾，这样如果其他服务失败，它不会引发错误" 
             read -rp "请输入您的 reloadcmd (例如: systemctl reload nginx ; x-ui restart): " reloadCmd 
             LOGI "您的 reloadcmd 是: ${reloadCmd}" 
             ;; 
         *) 
             LOGI "保留默认的 reloadcmd" 
             ;; 
         esac 
     fi
# 安装证书
     ~/.acme.sh/acme.sh --installcert -d ${domain} \ 
         --key-file /root/cert/${domain}/privkey.pem \ 
         --fullchain-file /root/cert/${domain}/fullchain.pem --reloadcmd "${reloadCmd}" 
 
     if [ $? -ne 0 ]; then 
         LOGE "安装证书失败，正在退出。" 
         rm -rf ~/.acme.sh/${domain} 
         exit 1 
     else 
         LOGI "安装证书成功，正在启用自动续订..." 
     fi 
 
     # 启用自动续订
     ~/.acme.sh/acme.sh --upgrade --auto-upgrade 
     if [ $? -ne 0 ]; then 
         LOGE "自动续订失败，证书详情：" 
         ls -lah cert/* 
         chmod 755 $certPath/* 
         exit 1 
     else 
         LOGI "自动续订成功，证书详情：" 
         ls -lah cert/* 
         chmod 755 $certPath/* 
     fi 
 
     # 成功安装证书后提示用户设置面板路径
     read -rp "您想为面板设置此证书吗？ (y/n): " setPanel 
     if [[ "$setPanel" == "y" || "$setPanel" == "Y" ]]; then 
         local webCertFile="/root/cert/${domain}/fullchain.pem" 
         local webKeyFile="/root/cert/${domain}/privkey.pem" 
 
         if [[ -f "$webCertFile" && -f "$webKeyFile" ]]; then 
             /usr/local/x-ui/x-ui cert -webCert "$webCertFile" -webCertKey "$webKeyFile" 
             LOGI "已为域名设置面板路径: $domain" 
             LOGI "  - 证书文件: $webCertFile" 
             LOGI "  - 私钥文件: $webKeyFile" 
             echo -e "${green}访问 URL: https://${domain}:${existing_port}${existing_webBasePath}${plain}" 
             restart 
         else 
             LOGE "错误：未找到域名的证书或私钥文件: $domain。" 
         fi 
     else 
         LOGI "跳过面板路径设置。" 
     fi 
 } 
ssl_cert_issue_CF() { 
     local existing_webBasePath=$(/usr/local/x-ui/x-ui setting -show true | grep -Eo 'webBasePath: .+' | awk '{print $2}') 
     local existing_port=$(/usr/local/x-ui/x-ui setting -show true | grep -Eo 'port: .+' | awk '{print $2}') 
     LOGI "****** 使用说明 ******" 
     LOGI "请按照以下步骤完成操作：" 
     LOGI "1. 准备好在 Cloudflare 注册的电子邮箱。" 
     LOGI "2. 准备好 Cloudflare Global API 密钥。" 
     LOGI "3. 准备好域名。" 
     LOGI "4. 证书颁发后，系统将提示您为面板设置证书（可选）。" 
     LOGI "5. 安装后，脚本还支持自动续订 SSL 证书。" 
 
     confirm "您确认信息并希望继续吗？[y/n]" "y" 
 
     if [ $? -eq 0 ]; then 
         # 首先检查 acme.sh
         if ! command -v ~/.acme.sh/acme.sh &>/dev/null; then 
             echo "未找到 acme.sh。我们将为您安装。" 
             install_acme 
             if [ $? -ne 0 ]; then 
                 LOGE "安装 acme 失败，请检查日志。" 
                 exit 1 
             fi 
         fi 
 
         CF_Domain="" 
 
         LOGD "请设置一个域名：" 
         read -rp "在此输入您的域名: " CF_Domain 
         LOGD "您的域名设置为：${CF_Domain}" 
 
         # 设置 Cloudflare API 详细信息
         CF_GlobalKey="" 
         CF_AccountEmail="" 
         LOGD "请设置 API 密钥：" 
         read -rp "在此输入您的密钥: " CF_GlobalKey 
         LOGD "您的 API 密钥是：${CF_GlobalKey}" 
 
         LOGD "请设置注册的电子邮箱：" 
         read -rp "在此输入您的电子邮箱: " CF_AccountEmail 
         LOGD "您注册的电子邮箱地址是：${CF_AccountEmail}" 
 
         # 将默认 CA 设置为 Let's Encrypt
         ~/.acme.sh/acme.sh --set-default-ca --server letsencrypt 
         if [ $? -ne 0 ]; then 
             LOGE "设置默认 CA 为 Let's Encrypt 失败，脚本正在退出..." 
             exit 1 
         fi 
 
         export CF_Key="${CF_GlobalKey}" 
         export CF_Email="${CF_AccountEmail}" 
 
         # 使用 Cloudflare DNS 颁发证书
         ~/.acme.sh/acme.sh --issue --dns dns_cf -d ${CF_Domain} -d *.${CF_Domain} --log --force 
         if [ $? -ne 0 ]; then 
             LOGE "证书颁发失败，脚本正在退出..." 
             exit 1 
         else 
             LOGI "证书颁发成功，正在安装..." 
         fi
# 安装证书
         certPath="/root/cert/${CF_Domain}" 
         if [ -d "$certPath" ]; then 
             rm -rf ${certPath} 
         fi 
 
         mkdir -p ${certPath} 
         if [ $? -ne 0 ]; then 
             LOGE "创建目录失败: ${certPath}" 
             exit 1 
         fi 
 
         reloadCmd="x-ui restart" 
 
         LOGI "ACME 的默认 --reloadcmd 是: ${yellow}x-ui restart" 
         LOGI "此命令将在每次证书颁发和续订时运行。" 
         read -rp "您想修改 ACME 的 --reloadcmd 吗？ (y/n): " setReloadcmd 
         if [[ "$setReloadcmd" == "y" || "$setReloadcmd" == "Y" ]]; then 
             echo -e "\n${green}\t1.${plain} 预设: systemctl reload nginx ; x-ui restart" 
             echo -e "${green}\t2.${plain} 输入您自己的命令" 
             echo -e "${green}\t0.${plain} 保留默认的 reloadcmd" 
             read -rp "请选择一个选项: " choice 
             case "$choice" in 
             1) 
                 LOGI "Reloadcmd 是: systemctl reload nginx ; x-ui restart" 
                 reloadCmd="systemctl reload nginx ; x-ui restart" 
                 ;; 
             2)  
                 LOGD "建议将 x-ui restart 放在末尾，这样如果其他服务失败，它不会引发错误" 
                 read -rp "请输入您的 reloadcmd (例如: systemctl reload nginx ; x-ui restart): " reloadCmd 
                 LOGI "您的 reloadcmd 是: ${reloadCmd}" 
                 ;; 
             *) 
                 LOGI "保留默认的 reloadcmd" 
                 ;; 
             esac 
         fi 
         ~/.acme.sh/acme.sh --installcert -d ${CF_Domain} -d *.${CF_Domain} \ 
             --key-file ${certPath}/privkey.pem \ 
             --fullchain-file ${certPath}/fullchain.pem --reloadcmd "${reloadCmd}" 
         
         if [ $? -ne 0 ]; then 
             LOGE "证书安装失败，脚本正在退出..." 
             exit 1 
         else 
             LOGI "证书安装成功，正在开启自动更新..." 
         fi 
 
         # 启用自动更新
         ~/.acme.sh/acme.sh --upgrade --auto-upgrade 
         if [ $? -ne 0 ]; then 
             LOGE "自动更新设置失败，脚本正在退出..." 
             exit 1 
         else 
             LOGI "证书已安装并开启自动续订。具体信息如下：" 
             ls -lah ${certPath}/* 
             chmod 755 ${certPath}/* 
         fi 
 
         # 成功安装证书后提示用户设置面板路径
         read -rp "您想为面板设置此证书吗？ (y/n): " setPanel 
         if [[ "$setPanel" == "y" || "$setPanel" == "Y" ]]; then 
             local webCertFile="${certPath}/fullchain.pem" 
             local webKeyFile="${certPath}/privkey.pem" 
 
             if [[ -f "$webCertFile" && -f "$webKeyFile" ]]; then 
                 /usr/local/x-ui/x-ui cert -webCert "$webCertFile" -webCertKey "$webKeyFile" 
                 LOGI "已为域名设置面板路径: $CF_Domain" 
                 LOGI "  - 证书文件: $webCertFile" 
                 LOGI "  - 私钥文件: $webKeyFile" 
                 echo -e "${green}访问 URL: https://${CF_Domain}:${existing_port}${existing_webBasePath}${plain}" 
                 restart 
             else 
                 LOGE "错误：未找到域名的证书或私钥文件: $CF_Domain。" 
             fi 
         else 
             LOGI "跳过面板路径设置。" 
         fi 
     else 
         show_menu 
     fi 
 } 

warp_cloudflare() {
    echo -e "${green}\t1.${plain} 安装 WARP socks5 代理"
    echo -e "${green}\t2.${plain} 账户类型 (free, plus, team)"
    echo -e "${green}\t3.${plain} 开启 / 关闭 WireProxy"
    echo -e "${green}\t4.${plain} 卸载 WARP"
    echo -e "${green}\t0.${plain} 返回主菜单"
    read -p "请输入选项: " choice
    case "$choice" in
    0)
        show_menu
        ;;
    1)
        bash <(curl -sSL https://raw.githubusercontent.com/hamid-gh98/x-ui-scripts/main/install_warp_proxy.sh)
        ;;
    2)
        warp a
        ;;
    3)
        warp y
        ;;
    4)
        warp u
        ;;
    *) echo "无效选项" ;;
    esac
}

subconverter() {
        bash <(curl -fsSL https://get.docker.com | bash -s docker) 
        ipv4=$(curl -s4m8 ip.p3terx.com -k | sed -n 1p)
        docker run -d --name sub --restart always -p 18080:80 -p 25500:25500 -v /PATH/sub/conf:/usr/share/nginx/html/conf stilleshan/sub
    echo -e "${yellow}【链接转换模块】安装完成！！！"
    echo -e "${green}【订阅转换功能】访问地址为：${plain}${green}http://$ipv4:18080"
    echo -e "${green}【后端服务】拉取地址为：${plain}${green}http://$ipv4:25500"
    show_menu
}

run_speedtest() {
    # Check if Speedtest is already installed
    if ! command -v speedtest &>/dev/null; then
        # If not installed, install it
        local pkg_manager=""
        local speedtest_install_script=""

        if command -v dnf &>/dev/null; then
            pkg_manager="dnf"
            speedtest_install_script="https://packagecloud.io/install/repositories/ookla/speedtest-cli/script.rpm.sh"
        elif command -v yum &>/dev/null; then
            pkg_manager="yum"
            speedtest_install_script="https://packagecloud.io/install/repositories/ookla/speedtest-cli/script.rpm.sh"
        elif command -v apt-get &>/dev/null; then
            pkg_manager="apt-get"
            speedtest_install_script="https://packagecloud.io/install/repositories/ookla/speedtest-cli/script.deb.sh"
        elif command -v apt &>/dev/null; then
            pkg_manager="apt"
            speedtest_install_script="https://packagecloud.io/install/repositories/ookla/speedtest-cli/script.deb.sh"
        fi

        if [[ -z $pkg_manager ]]; then
            echo "错误：找不到包管理器。 您可能需要手动安装 Speedtest"
            return 1
        else
            curl -s $speedtest_install_script | bash
            $pkg_manager install -y speedtest
        fi
    fi

    # Run Speedtest
    speedtest
}

create_iplimit_jails() {
    # Use default bantime if not passed => 15 minutes
    local bantime="${1:-15}"

    # Uncomment 'allowipv6 = auto' in fail2ban.conf
    sed -i 's/#allowipv6 = auto/allowipv6 = auto/g' /etc/fail2ban/fail2ban.conf

    #On Debian 12+ fail2ban's default backend should be changed to systemd
    if [[  "${release}" == "debian" && ${os_version} -ge 12 ]]; then
        sed -i '0,/action =/s/backend = auto/backend = systemd/' /etc/fail2ban/jail.conf
    fi

    cat << EOF > /etc/fail2ban/jail.d/3x-ipl.conf
[3x-ipl]
enabled=true
backend=auto
filter=3x-ipl
action=3x-ipl
logpath=${iplimit_log_path}
maxretry=2
findtime=32
bantime=${bantime}m
EOF

    cat << EOF > /etc/fail2ban/filter.d/3x-ipl.conf
[Definition]
datepattern = ^%%Y/%%m/%%d %%H:%%M:%%S
failregex   = \[LIMIT_IP\]\s*Email\s*=\s*<F-USER>.+</F-USER>\s*\|\|\s*SRC\s*=\s*<ADDR>
ignoreregex =
EOF

    cat << EOF > /etc/fail2ban/action.d/3x-ipl.conf
[INCLUDES]
before = iptables-allports.conf

[Definition]
actionstart = <iptables> -N f2b-<name>
              <iptables> -A f2b-<name> -j <returntype>
              <iptables> -I <chain> -p <protocol> -j f2b-<name>

actionstop = <iptables> -D <chain> -p <protocol> -j f2b-<name>
             <actionflush>
             <iptables> -X f2b-<name>

actioncheck = <iptables> -n -L <chain> | grep -q 'f2b-<name>[ \t]'

actionban = <iptables> -I f2b-<name> 1 -s <ip> -j <blocktype>
            echo "\$(date +"%%Y/%%m/%%d %%H:%%M:%%S")   BAN   [Email] = <F-USER> [IP] = <ip> banned for <bantime> seconds." >> ${iplimit_banned_log_path}

actionunban = <iptables> -D f2b-<name> -s <ip> -j <blocktype>
              echo "\$(date +"%%Y/%%m/%%d %%H:%%M:%%S")   UNBAN   [Email] = <F-USER> [IP] = <ip> unbanned." >> ${iplimit_banned_log_path}

[Init]
EOF

    echo -e "${green}使用 ${bantime} 分钟的禁止时间以创建的 IP Limit 限制文件。${plain}"
}

iplimit_remove_conflicts() {
    local jail_files=(
        /etc/fail2ban/jail.conf
        /etc/fail2ban/jail.local
    )

    for file in "${jail_files[@]}"; do
        # Check for [3x-ipl] config in jail file then remove it
        if test -f "${file}" && grep -qw '3x-ipl' ${file}; then
            sed -i "/\[3x-ipl\]/,/^$/d" ${file}
            echo -e "${yellow}消除系统环境中 [3x-ipl] 的冲突 (${file})!${plain}\n"
        fi
    done
}

iplimit_main() {
    echo -e "\n${green}\t1.${plain} 安装 Fail2ban 并配置 IP 限制"
    echo -e "${green}\t2.${plain} 更改禁止期限"
    echo -e "${green}\t3.${plain} 解禁所有 IP"
    echo -e "${green}\t4.${plain} 查看日志"
    echo -e "${green}\t5.${plain} Fail2ban 状态"
    echo -e "${green}\t6.${plain} 重启 Fail2ban"
    echo -e "${green}\t7.${plain} 卸载 Fail2ban"
    echo -e "${green}\t0.${plain} 返回主菜单"
    read -p "请输入选项: " choice
    case "$choice" in
    0)
        show_menu
        ;;
    1)
        confirm "继续安装 Fail2ban 和 IP 限制?" "y"
        if [[ $? == 0 ]]; then
            install_iplimit
        else
            iplimit_main
        fi
        ;;
    2)
        read -rp "请输入新的禁令持续时间（以分钟为单位）[默认 30]: " NUM
        if [[ $NUM =~ ^[0-9]+$ ]]; then
            create_iplimit_jails ${NUM}
            systemctl restart fail2ban
        else
            echo -e "${red}${NUM} 不是一个数字！ 请再试一次.${plain}"
        fi
        iplimit_main
        ;;
    3)
        confirm "继续解除所有人的 IP 限制禁令?" "y"
        if [[ $? == 0 ]]; then
            fail2ban-client reload --restart --unban 3x-ipl
            truncate -s 0 "${iplimit_banned_log_path}"
            echo -e "${green}所有用户已成功解封${plain}"
            iplimit_main
        else
            echo -e "${yellow}已取消${plain}"
        fi
        iplimit_main
        ;;
    4)
        show_banlog
        ;;
    5)
        service fail2ban status
        ;;
    6)
        systemctl restart fail2ban
        ;;
    7)
        remove_iplimit
        ;;
    *) echo "无效选项" ;;
    esac
}

install_iplimit() {
    if ! command -v fail2ban-client &>/dev/null; then
        echo -e "${green}未安装 Fail2ban。正在安装...!${plain}\n"

        # Check the OS and install necessary packages
        case "${release}" in
        ubuntu)
            if [[ "${os_version}" -ge 24 ]]; then
                apt update && apt install python3-pip -y
                python3 -m pip install pyasynchat --break-system-packages
            fi
            apt update && apt install fail2ban -y
            ;;
        debian | armbian)
            apt update && apt install fail2ban -y
            ;;
        centos | almalinux | rocky | oracle)
            yum update -y && yum install epel-release -y
            yum -y install fail2ban
            ;;
        fedora)
            dnf -y update && dnf -y install fail2ban
            ;;
        arch | manjaro | parch)
            pacman -Syu --noconfirm fail2ban
            ;;
        *)
            echo -e "${red}不支持的操作系统，请检查脚本并手动安装必要的软件包.${plain}\n"
            exit 1
            ;;
        esac

        if ! command -v fail2ban-client &>/dev/null; then
            echo -e "${red}Fail2ban 安装失败${plain}\n"
            exit 1
        fi

        echo -e "${green}Fail2ban 安装成功!${plain}\n"
    else
        echo -e "${yellow}Fail2ban 已安装${plain}\n"
    fi

    echo -e "${green}配置 IP 限制中...${plain}\n"

    # make sure there's no conflict for jail files
    iplimit_remove_conflicts

    # Check if log file exists
    if ! test -f "${iplimit_banned_log_path}"; then
        touch ${iplimit_banned_log_path}
    fi

    # Check if service log file exists so fail2ban won't return error
    if ! test -f "${iplimit_log_path}"; then
        touch ${iplimit_log_path}
    fi

    # Create the iplimit jail files
    # we didn't pass the bantime here to use the default value
    create_iplimit_jails

    # Launching fail2ban
    if ! systemctl is-active --quiet fail2ban; then
        systemctl start fail2ban
        systemctl enable fail2ban
    else
        systemctl restart fail2ban
    fi
    systemctl enable fail2ban

    echo -e "${green}IP 限制安装并配置成功!${plain}\n"
    before_show_menu
}

remove_iplimit() {
    echo -e "${green}\t1.${plain} 仅删除 IP 限制配置"
    echo -e "${green}\t2.${plain} 卸载 Fail2ban 和 IP 限制"
    echo -e "${green}\t0.${plain} 终止"
    read -p "请输入选项: " num
    case "$num" in
    1)
        rm -f /etc/fail2ban/filter.d/3x-ipl.conf
        rm -f /etc/fail2ban/action.d/3x-ipl.conf
        rm -f /etc/fail2ban/jail.d/3x-ipl.conf
        systemctl restart fail2ban
        echo -e "${green}IP 限制成功解除!${plain}\n"
        before_show_menu
        ;;
    2)
        rm -rf /etc/fail2ban
        systemctl stop fail2ban
        case "${release}" in
        ubuntu | debian | armbian)
            apt-get remove -y fail2ban
            apt-get purge -y fail2ban -y
            apt-get autoremove -y
            ;;
        centos | almalinux | rocky | oracle)
            yum remove fail2ban -y
            yum autoremove -y
            ;;
        fedora)
            dnf remove fail2ban -y
            dnf autoremove -y
            ;;
        arch | manjaro)
            pacman -Rns --noconfirm fail2ban
            ;;
        *)
            echo -e "${red}不支持的操作系统，请手动卸载 Fail2ban.${plain}\n"
            exit 1
            ;;
        esac
        echo -e "${green}Fail2ban 和 IP 限制已成功删除!${plain}\n"
        before_show_menu
        ;;
    0)
        echo -e "${yellow}已取消${plain}\n"
        iplimit_main
        ;;
    *)
        echo -e "${red}无效选项。 请选择一个有效的选项。${plain}\n"
        remove_iplimit
        ;;
    esac
}

show_usage() {
    echo -e "         ---------------------"
    echo -e "         |${green}3X-UI 控制菜单用法 ${plain}|${plain}"
    echo -e "         |  ${yellow}一个更好的面板   ${plain}|${plain}"   
    echo -e "         | ${yellow}基于Xray Core构建 ${plain}|${plain}"  
    echo -e "--------------------------------------------"
    echo -e "x-ui              - 进入管理脚本"
    echo -e "x-ui start        - 启动 3x-ui 面板"
    echo -e "x-ui stop         - 关闭 3x-ui 面板"
    echo -e "x-ui restart      - 重启 3x-ui 面板"
    echo -e "x-ui status       - 查看 3x-ui 状态"
    echo -e "x-ui settings     - 查看当前设置信息"
    echo -e "x-ui enable       - 启用 3x-ui 开机启动"
    echo -e "x-ui disable      - 禁用 3x-ui 开机启动"
    echo -e "x-ui log          - 查看 3x-ui 运行日志"
    echo -e "x-ui banlog       - 检查 Fail2ban 禁止日志"
    echo -e "x-ui update       - 更新 3x-ui 面板"
    echo -e "x-ui custom       - 自定义 3x-ui 版本"
    echo -e "x-ui install      - 安装 3x-ui 面板"
    echo -e "x-ui uninstall    - 卸载 3x-ui 面板"
    echo -e "--------------------------------------------"
}

show_menu() {
    echo -e "
——————————————————————
  ${green}3X-UI 面板管理脚本${plain}
  ${yellow}  一个更好的面板${plain}
  ${yellow} 基于Xray Core构建${plain}
——————————————————————
  ${green}0.${plain} 退出脚本
  ${green}1.${plain} 安装面板
  ${green}2.${plain} 更新面板
  ${green}3.${plain} 更新菜单项
  ${green}4.${plain} 自定义版本
  ${green}5.${plain} 卸载面板
——————————————————————
  ${green}6.${plain} 重置用户名、密码和Secret Token
  ${green}7.${plain} 修改访问路径
  ${green}8.${plain} 重置面板设置
  ${green}9.${plain} 修改面板端口
  ${green}10.${plain} 查看面板设置
——————————————————————
  ${green}11.${plain} 启动面板
  ${green}12.${plain} 关闭面板
  ${green}13.${plain} 重启面板
  ${green}14.${plain} 检查面板状态
  ${green}15.${plain} 检查面板日志
——————————————————————
  ${green}16.${plain} 启用开机启动
  ${green}17.${plain} 禁用开机启动
——————————————————————
  ${green}18.${plain} SSL 证书管理
  ${green}19.${plain} CF SSL 证书
  ${green}20.${plain} IP 限制管理
  ${green}21.${plain} 防火墙管理
——————————————————————
  ${green}22.${plain} 启用 BBR 
  ${green}23.${plain} 更新 Geo 文件
  ${green}24.${plain} Speedtest by Ookla
  ${green}25.${plain} 安装订阅转换 
——————————————————————
  ${green}若在使用过程中有任何问题${plain}
  ${yellow}请加入〔3X-UI〕中文交流群${plain}
  ${red}https://t.me/XUI_CN ${yellow}截图进行反馈${plain}
  ${green}〔3X-UI〕优化版项目地址${plain}
  ${yellow}https://github.com/xeefei/3x-ui${plain}
  ${green}详细〔安装配置〕教程${plain}
  ${yellow}https://xeefei.github.io/xufei/2024/05/3x-ui${plain}
——————————————————————
"
    show_status
    echo && read -p "请输入选项 [0-25]: " num

    case "${num}" in
    0)
        exit 0
        ;;
    1)
        check_uninstall && install
        ;;
    2)
        check_install && update
        ;;
    3)
        check_install && update_menu
        ;;
    4)
        check_install && custom_version
        ;;
    5)
        check_install && uninstall
        ;;
    6)
        check_install && reset_user
        ;;
    7)
        check_install && reset_webbasepath
        ;;
    8)
        check_install && reset_config
        ;;
    9)
        check_install && set_port
        ;;
    10)
        check_install && check_config
        ;;
    11)
        check_install && start
        ;;
    12)
        check_install && stop
        ;;
    13)
        check_install && restart
        ;;
    14)
        check_install && status
        ;;
    15)
        check_install && show_log
        ;;
    16)
        check_install && enable
        ;;
    17)
        check_install && disable
        ;;
    18)
        ssl_cert_issue_main
        ;;
    19)
        ssl_cert_issue_CF
        ;;
    20)
        iplimit_main
        ;;
    21)
        firewall_menu
        ;;
    22)
        bbr_menu
        ;;
    23)
        update_geo
        ;;
    24)
        run_speedtest
        ;;
    25)
        subconverter
        ;;
    *)
        LOGE "请输入正确的数字选项 [0-25]"
        ;;
    esac
}

if [[ $# > 0 ]]; then
    case $1 in
    "start")
        check_install 0 && start 0
        ;;
    "stop")
        check_install 0 && stop 0
        ;;
    "restart")
        check_install 0 && restart 0
        ;;
    "status")
        check_install 0 && status 0
        ;;
    "settings")
        check_install 0 && check_config 0
        ;;
    "enable")
        check_install 0 && enable 0
        ;;
    "disable")
        check_install 0 && disable 0
        ;;
    "log")
        check_install 0 && show_log 0
        ;;
    "banlog")
        check_install 0 && show_banlog 0
        ;;
    "update")
        check_install 0 && update 0
        ;;
    "custom")
        check_install 0 && custom_version 0
        ;;
    "install")
        check_uninstall 0 && install 0
        ;;
    "uninstall")
        check_install 0 && uninstall 0
        ;;
    *) show_usage ;;
    esac
else
    show_menu
fi<|MERGE_RESOLUTION|>--- conflicted
+++ resolved
@@ -276,15 +276,9 @@
     read -rp "请设置新的访问路径（若回车默认或输入y则为随机路径）: " config_webBasePath
     
     if [[ $config_webBasePath == "y" ]]; then
-        config_webBasePath=$(gen_random_string 10)
-    fi
-<<<<<<< HEAD
-
-    config_webBasePath=$(gen_random_string 18)
-
-=======
+        config_webBasePath=$(gen_random_string 18)
+    fi
     
->>>>>>> a67830f4
     # Apply the new web base path setting
     /usr/local/x-ui/x-ui setting -webBasePath "${config_webBasePath}" >/dev/null 2>&1
     systemctl restart x-ui
