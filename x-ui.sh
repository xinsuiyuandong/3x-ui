#!/bin/bash

red='\033[0;31m'
green='\033[0;32m'
blue='\033[0;34m'
yellow='\033[0;33m'
plain='\033[0m'

#Add some basic function here
function LOGD() {
    echo -e "${yellow}[DEG] $* ${plain}"
}

function LOGE() {
    echo -e "${red}[ERR] $* ${plain}"
}

function LOGI() {
    echo -e "${green}[INF] $* ${plain}"
}

# check root
[[ $EUID -ne 0 ]] && echo -e "${red}致命错误: ${plain} 请使用 root 权限运行此脚本\n" && exit 1

# Check OS and set release variable
if [[ -f /etc/os-release ]]; then
    source /etc/os-release
    release=$ID
elif [[ -f /usr/lib/os-release ]]; then
    source /usr/lib/os-release
    release=$ID
else
    echo -e "${red}检查服务器操作系统失败，请联系作者!${plain}" >&2
    exit 1
fi

echo -e "——————————————————————"
echo -e "当前服务器的操作系统为:${red} $release${plain}"
echo ""
xui_version=$(/usr/local/x-ui/x-ui -v)
last_version=$(curl -Ls "https://api.github.com/repos/xeefei/3x-ui/releases/latest" | grep '"tag_name":' | sed -E 's/.*"([^"]+)".*/\1/')
echo -e "${green}当前代理面板的版本为: ${red}〔3X-UI优化版〕v${xui_version}${plain}"
echo ""
echo -e "${yellow}〔3X-UI优化版〕最新版为---------->>> ${last_version}${plain}"

os_version=$(grep -i version_id /etc/os-release | cut -d \" -f2 | cut -d . -f1)

if [[ "${release}" == "centos" ]]; then
    if [[ ${os_version} -lt 8 ]]; then
        echo -e "${red} 请使用 CentOS 8 或更高版本 ${plain}\n" && exit 1
    fi
elif [[ "${release}" == "ubuntu" ]]; then
    if [[ ${os_version} -lt 20 ]]; then
        echo -e "${red} 请使用 Ubuntu 20 或更高版本!${plain}\n" && exit 1
    fi

elif [[ "${release}" == "fedora" ]]; then
    if [[ ${os_version} -lt 36 ]]; then
        echo -e "${red} 请使用 Fedora 36 或更高版本!${plain}\n" && exit 1
    fi

elif [[ "${release}" == "debian" ]]; then
    if [[ ${os_version} -lt 11 ]]; then
        echo -e "${red} 请使用 Debian 11 或更高版本 ${plain}\n" && exit 1
    fi

elif [[ "${release}" == "almalinux" ]]; then
    if [[ ${os_version} -lt 9 ]]; then
        echo -e "${red} 请使用 AlmaLinux 9 或更高版本 ${plain}\n" && exit 1
    fi

elif [[ "${release}" == "rocky" ]]; then
    if [[ ${os_version} -lt 9 ]]; then
        echo -e "${red} 请使用 RockyLinux 9 或更高版本 ${plain}\n" && exit 1
    fi
elif [[ "${release}" == "arch" ]]; then
    echo "您的操作系统是 ArchLinux"
elif [[ "${release}" == "manjaro" ]]; then
    echo "您的操作系统是 Manjaro"
elif [[ "${release}" == "armbian" ]]; then
    echo "您的操作系统是 Armbian"
elif [[ "${release}" == "alpine" ]]; then
    echo "您的操作系统是 Alpine Linux"
elif [[ "${release}" == "opensuse-tumbleweed" ]]; then
    echo "您的操作系统是 OpenSUSE Tumbleweed"
elif [[ "${release}" == "oracle" ]]; then
    if [[ ${os_version} -lt 8 ]]; then
        echo -e "${red} 请使用 Oracle Linux 8 或更高版本 ${plain}\n" && exit 1
    fi
else
    echo -e "${red}此脚本不支持您的操作系统。${plain}\n"
    echo "请确保您使用的是以下受支持的操作系统之一："
    echo "- Ubuntu 20.04+"
    echo "- Debian 11+"
    echo "- CentOS 8+"
    echo "- Fedora 36+"
    echo "- Arch Linux"
    echo "- Parch Linux"
    echo "- Manjaro"
    echo "- Armbian"
    echo "- Alpine Linux"
    echo "- AlmaLinux 9+"
    echo "- Rocky Linux 9+"
    echo "- Oracle Linux 8+"
    echo "- OpenSUSE Tumbleweed"
    exit 1

fi

# Declare Variables
log_folder="${XUI_LOG_FOLDER:=/var/log}"
iplimit_log_path="${log_folder}/3xipl.log"
iplimit_banned_log_path="${log_folder}/3xipl-banned.log"

confirm() {
    if [[ $# > 1 ]]; then
        echo && read -p "$1 [Default $2]: " temp
        if [[ "${temp}" == "" ]]; then
            temp=$2
        fi
    else
        read -p "$1 [y/n]: " temp
    fi
    if [[ "${temp}" == "y" || "${temp}" == "Y" ]]; then
        return 0
    else
        return 1
    fi
}

confirm_restart() {
    confirm "重启面板，注意：重启面板也会重启 Xray" "y"
    if [[ $? == 0 ]]; then
        restart
    else
        show_menu
    fi
}

before_show_menu() {
    echo && echo -n -e "${yellow}按 Enter 键返回主菜单：${plain}" && read temp
    show_menu
}

install() {
    bash <(curl -Ls https://raw.githubusercontent.com/xeefei/3x-ui/main/install.sh)
    if [[ $? == 0 ]]; then
        if [[ $# == 0 ]]; then
            start
        else
            start 0
        fi
    fi
}

update() {
    confirm "$(echo -e "${green}该功能将强制安装最新版本，并且数据不会丢失。${red}你想继续吗？${plain}---->>请输入")" "y"
    if [[ $? != 0 ]]; then
        LOGE "已取消"
        if [[ $# == 0 ]]; then
            before_show_menu
        fi
        return 0
    fi
    bash <(curl -Ls https://raw.githubusercontent.com/xeefei/3x-ui/main/install.sh)
    if [[ $? == 0 ]]; then
        LOGI "更新完成，面板已自动重启"
        exit 0
    fi
}

update_menu() {
    echo -e "${yellow}更新菜单项${plain}"
    confirm "此功能会将所有菜单项更新为最新显示状态" "y"
    if [[ $? != 0 ]]; then
        LOGE "Cancelled"
        if [[ $# == 0 ]]; then
            before_show_menu
        fi
        return 0
    fi
    
    wget --no-check-certificate -O /usr/bin/x-ui https://raw.githubusercontent.com/xeefei/3x-ui/main/x-ui.sh
    chmod +x /usr/local/x-ui/x-ui.sh
    chmod +x /usr/bin/x-ui
    
     if [[ $? == 0 ]]; then
        echo -e "${green}更新成功，面板已自动重启${plain}"
        exit 0
    else
        echo -e "${red}更新菜单项失败${plain}"
        return 1
    fi
}

custom_version() {
    echo "输入面板版本 (例: 2.3.8):"
    read panel_version

    if [ -z "$panel_version" ]; then
        echo "面板版本不能为空。"
        exit 1
    fi

    download_link="https://raw.githubusercontent.com/xeefei/3x-ui/master/install.sh"

    # Use the entered panel version in the download link
    install_command="bash <(curl -Ls $download_link) v$panel_version"

    echo "下载并安装面板版本 $panel_version..."
    eval $install_command
}

# Function to handle the deletion of the script file
delete_script() {
    rm "$0"  # Remove the script file itself
    exit 1
}

uninstall() {
    confirm "您确定要卸载面板吗? Xray 也将被卸载!" "n"
    if [[ $? != 0 ]]; then
        if [[ $# == 0 ]]; then
            show_menu
        fi
        return 0
    fi
    systemctl stop x-ui
    systemctl disable x-ui
    rm /etc/systemd/system/x-ui.service -f
    systemctl daemon-reload
    systemctl reset-failed
    rm /etc/x-ui/ -rf
    rm /usr/local/x-ui/ -rf

    echo ""
    echo -e "卸载成功\n"
    echo "如果您需要再次安装此面板，可以使用以下命令:"
    echo -e "${green}bash <(curl -Ls https://raw.githubusercontent.com/xeefei/3x-ui/master/install.sh)${plain}"
    echo ""
    # Trap the SIGTERM signal
    trap delete_script SIGTERM
    delete_script
}

reset_user() {
    confirm "您确定重置面板的用户名和密码吗?" "n"
    if [[ $? != 0 ]]; then
        if [[ $# == 0 ]]; then
            show_menu
        fi
        return 0
    fi
    read -rp "请设置用户名 [默认为随机用户名]: " config_account
    [[ -z $config_account ]] && config_account=$(date +%s%N | md5sum | cut -c 1-8)
    read -rp "请设置密码 [默认为随机密码]: " config_password
    [[ -z $config_password ]] && config_password=$(date +%s%N | md5sum | cut -c 1-8)
    /usr/local/x-ui/x-ui setting -username ${config_account} -password ${config_password} >/dev/null 2>&1
    /usr/local/x-ui/x-ui setting -remove_secret >/dev/null 2>&1
    echo -e "面板登录用户名已重置为：${green} ${config_account} ${plain}"
    echo -e "面板登录密码已重置为：${green} ${config_password} ${plain}"
    echo -e "${yellow} 面板 Secret Token 已禁用 ${plain}"
    echo -e "${green} 请使用新的登录用户名和密码访问 3X-UI 面板。也请记住它们！${plain}"
    confirm_restart
}

gen_random_string() {
    local length="$1"
    local random_string=$(LC_ALL=C tr -dc 'a-zA-Z0-9' </dev/urandom | fold -w "$length" | head -n 1)
    echo "$random_string"
}

reset_webbasepath() {
    echo -e "${yellow}修改访问路径${plain}"
    
    # Prompt user to set a new web base path
    read -rp "请设置新的访问路径（若回车默认或输入y则为随机路径）: " config_webBasePath
    
    if [[ $config_webBasePath == "y" ]]; then
        config_webBasePath=$(gen_random_string 18)
    fi
    
    # Apply the new web base path setting
    /usr/local/x-ui/x-ui setting -webBasePath "${config_webBasePath}" >/dev/null 2>&1
    systemctl restart x-ui
    
    # Display confirmation message
    echo -e "面板访问路径已重置为: ${green}${config_webBasePath}${plain}"
    echo -e "${green}请使用新的路径登录访问面板${plain}"
}

reset_config() {
    confirm "您确定要重置所有面板设置，帐户数据不会丢失，用户名和密码不会更改" "n"
    if [[ $? != 0 ]]; then
        if [[ $# == 0 ]]; then
            show_menu
        fi
        return 0
    fi
    /usr/local/x-ui/x-ui setting -reset
    echo -e "所有面板设置已重置为默认，请立即重新启动面板，并使用默认的${green}2053${plain}端口访问网页面板"
    confirm_restart
}

check_config() {
    info=$(/usr/local/x-ui/x-ui setting -show true)
    if [[ $? != 0 ]]; then
        LOGE "获取当前设置错误，请检查日志"
        show_menu
    fi
    echo -e "${info}${plain}"
    echo ""
    
    # 获取 IPv4 和 IPv6 地址
    v4=$(curl -s4m8 http://ip.sb -k)
    v6=$(curl -s6m8 http://ip.sb -k)
    local existing_webBasePath=$(/usr/local/x-ui/x-ui setting -show true | grep -Eo 'webBasePath（访问路径）: .+' | awk '{print $2}') 
    local existing_port=$(/usr/local/x-ui/x-ui setting -show true | grep -Eo 'port（端口号）: .+' | awk '{print $2}') 
    local existing_cert=$(/usr/local/x-ui/x-ui setting -getCert true | grep -Eo 'cert: .+' | awk '{print $2}')
    local existing_key=$(/usr/local/x-ui/x-ui setting -getCert true | grep -Eo 'key: .+' | awk '{print $2}')

    if [[ -n "$existing_cert" && -n "$existing_key" ]]; then
        echo -e "${green}面板已安装证书采用SSL保护${plain}"
        echo ""
        echo -e "${green}登录访问面板URL: https://你的域名:${existing_port}${green}${existing_webBasePath}${plain}" 
    fi
    echo ""
    if [[ -z "$existing_cert" && -z "$existing_key" ]]; then
        echo -e "${red}警告：未找到证书和密钥，面板不安全！${plain}"
        echo ""
        echo -e "${green}------->>>>请按照下述方法设置〔ssh转发〕<<<<-------${plain}"
        echo ""

        # 检查 IP 并输出相应的 SSH 和浏览器访问信息
        if [[ -z $v4 ]]; then
            echo -e "${green}1、本地电脑客户端转发命令：${plain} ${blue}ssh  -L [::]:15208:127.0.0.1:${existing_port}${blue} root@[$v6]${plain}"
            echo ""
            echo -e "${green}2、请通过快捷键【Win + R】调出运行窗口，在里面输入【cmd】打开本地终端服务${plain}"
            echo ""
            echo -e "${green}3、请在终端中成功输入服务器的〔root密码〕，注意区分大小写，用以上命令进行转发${plain}"
            echo ""
            echo -e "${green}4、请在浏览器地址栏复制${plain} ${blue}[::1]:15208${existing_webBasePath}${plain} ${green}进入〔3X-UI〕登录界面"
            echo ""
            echo -e "${red}注意：若不使用〔ssh转发〕请为3X-UI面板配置安装证书再行登录管理后台${plain}"
        elif [[ -n $v4 && -n $v6 ]]; then
            echo -e "${green}1、本地电脑客户端转发命令：${plain} ${blue}ssh -L 15208:127.0.0.1:${existing_port}${blue} root@$v4${plain} ${yellow}或者 ${blue}ssh  -L [::]:15208:127.0.0.1:${existing_port}${blue} root@[$v6]${plain}"
            echo ""
            echo -e "${green}2、请通过快捷键【Win + R】调出运行窗口，在里面输入【cmd】打开本地终端服务${plain}"
            echo ""
            echo -e "${green}3、请在终端中成功输入服务器的〔root密码〕，注意区分大小写，用以上命令进行转发${plain}"
            echo ""
            echo -e "${green}4、请在浏览器地址栏复制${plain} ${blue}127.0.0.1:15208${existing_webBasePath}${plain} ${yellow}或者${plain} ${blue}[::1]:15208${existing_webBasePath}${plain} ${green}进入〔3X-UI〕登录界面"
            echo ""
            echo -e "${red}注意：若不使用〔ssh转发〕请为3X-UI面板配置安装证书再行登录管理后台${plain}"
        else
            echo -e "${green}1、本地电脑客户端转发命令：${plain} ${blue}ssh -L 15208:127.0.0.1:${existing_port}${blue} root@$v4${plain}"
            echo ""
            echo -e "${green}2、请通过快捷键【Win + R】调出运行窗口，在里面输入【cmd】打开本地终端服务${plain}"
            echo ""
            echo -e "${green}3、请在终端中成功输入服务器的〔root密码〕，注意区分大小写，用以上命令进行转发${plain}"
            echo ""
            echo -e "${green}4、请在浏览器地址栏复制${plain} ${blue}127.0.0.1:15208${existing_webBasePath}${plain} ${green}进入〔3X-UI〕登录界面"
            echo ""
            echo -e "${red}注意：若不使用〔ssh转发〕请为3X-UI面板配置安装证书再行登录管理后台${plain}"
            echo ""
        fi
    fi
}

set_port() {
    echo && echo -n -e "输入端口号 [1-65535]: " && read port
    if [[ -z "${port}" ]]; then
        LOGD "Cancelled"
        before_show_menu
    else
        /usr/local/x-ui/x-ui setting -port ${port}
        echo -e "端口已设置，请立即重启面板，并使用新端口 ${green}${port}${plain} 以访问面板"
        confirm_restart
    fi
}

start() {
    check_status
    if [[ $? == 0 ]]; then
        echo ""
        LOGI "面板正在运行，无需再次启动，如需重新启动，请选择重新启动"
    else
        systemctl start x-ui
        sleep 2
        check_status
        if [[ $? == 0 ]]; then
            LOGI "3X-UI 已成功启动"
        else
            LOGE "面板启动失败，可能是启动时间超过两秒，请稍后查看日志信息"
        fi
    fi

    if [[ $# == 0 ]]; then
        before_show_menu
    fi
}

stop() {
    check_status
    if [[ $? == 1 ]]; then
        echo ""
        LOGI "面板已关闭，无需再次关闭！"
    else
        systemctl stop x-ui
        sleep 2
        check_status
        if [[ $? == 1 ]]; then
            LOGI "3X-UI 和 Xray 已成功关闭"
        else
            LOGE "面板关闭失败，可能是停止时间超过两秒，请稍后查看日志信息"
        fi
    fi

    if [[ $# == 0 ]]; then
        before_show_menu
    fi
}

restart() {
    systemctl restart x-ui
    sleep 2
    check_status
    if [[ $? == 0 ]]; then
        LOGI "3X-UI 和 Xray 已成功重启"
    else
        LOGE "面板重启失败，可能是启动时间超过两秒，请稍后查看日志信息"
    fi
    if [[ $# == 0 ]]; then
        before_show_menu
    fi
}

status() {
    systemctl status x-ui -l
    if [[ $# == 0 ]]; then
        before_show_menu
    fi
}

enable() {
    systemctl enable x-ui
    if [[ $? == 0 ]]; then
        LOGI "x-ui 已成功设置开机启动"
    else
        LOGE "x-ui 设置开机启动失败"
    fi

    if [[ $# == 0 ]]; then
        before_show_menu
    fi
}

disable() {
    systemctl disable x-ui
    if [[ $? == 0 ]]; then
        LOGI "x-ui 已成功取消开机启动"
    else
        LOGE "x-ui 取消开机启动失败"
    fi

    if [[ $# == 0 ]]; then
        before_show_menu
    fi
}

show_log() {
    journalctl -u x-ui.service -e --no-pager -f
    if [[ $# == 0 ]]; then
        before_show_menu
    fi
}

<<<<<<< HEAD
=======
show_banlog() {
    if test -f "${iplimit_banned_log_path}"; then
        if [[ -s "${iplimit_banned_log_path}" ]]; then
            cat ${iplimit_banned_log_path}
        else
            echo -e "${red}日志文件为空${plain}\n"
        fi
    else
        echo -e "${red}未找到日志文件。 请先安装 Fail2ban 和 IP Limit${plain}\n"
    fi
}

>>>>>>> 76ab5121
bbr_menu() {
    echo -e "${green}\t1.${plain} 启用 BBR"
    echo -e "${green}\t2.${plain} 禁用 BBR"
    echo -e "${green}\t0.${plain} 返回主菜单"
    read -p "请输入选项: " choice
    case "$choice" in
    0)
        show_menu
        ;;
    1)
        enable_bbr
        ;;
    2)
        disable_bbr
        ;;
    *) echo "无效选项" ;;
    esac
}

disable_bbr() {
    if ! grep -q "net.core.default_qdisc=fq" /etc/sysctl.conf || ! grep -q "net.ipv4.tcp_congestion_control=bbr" /etc/sysctl.conf; then
        echo -e "${yellow}BBR 当前未启用${plain}"
        exit 0
    fi

    # Replace BBR with CUBIC configurations
    sed -i 's/net.core.default_qdisc=fq/net.core.default_qdisc=pfifo_fast/' /etc/sysctl.conf
    sed -i 's/net.ipv4.tcp_congestion_control=bbr/net.ipv4.tcp_congestion_control=cubic/' /etc/sysctl.conf

    # Apply changes
    sysctl -p

    # Verify that BBR is replaced with CUBIC
    if [[ $(sysctl net.ipv4.tcp_congestion_control | awk '{print $3}') == "cubic" ]]; then
        echo -e "${green}BBR 已成功替换为 CUBIC${plain}"
    else
        echo -e "${red}用 CUBIC 替换 BBR 失败，请检查您的系统配置。${plain}"
    fi
}

enable_bbr() {
    if grep -q "net.core.default_qdisc=fq" /etc/sysctl.conf && grep -q "net.ipv4.tcp_congestion_control=bbr" /etc/sysctl.conf; then
        echo -e "${green}BBR 已经启用!${plain}"
        exit 0
    fi

    # Check the OS and install necessary packages
    case "${release}" in
    ubuntu | debian | armbian)
        apt-get update && apt-get install -yqq --no-install-recommends ca-certificates
        ;;
    centos | almalinux | rocky | oracle)
        yum -y update && yum -y install ca-certificates
        ;;
    fedora)
        dnf -y update && dnf -y install ca-certificates
        ;;
    arch | manjaro)
        pacman -Sy --noconfirm ca-certificates
        ;;
    *)
        echo -e "${red}不支持的操作系统。请检查脚本并手动安装必要的软件包${plain}\n"
        exit 1
        ;;
    esac

    # Enable BBR
    echo "net.core.default_qdisc=fq" | tee -a /etc/sysctl.conf
    echo "net.ipv4.tcp_congestion_control=bbr" | tee -a /etc/sysctl.conf

    # Apply changes
    sysctl -p

    # Verify that BBR is enabled
    if [[ $(sysctl net.ipv4.tcp_congestion_control | awk '{print $3}') == "bbr" ]]; then
        echo -e "${green}BBR 已成功启用${plain}"
    else
        echo -e "${red}启用 BBR 失败，请检查您的系统配置${plain}"
    fi
}

update_shell() {
    wget -O /usr/bin/x-ui -N --no-check-certificate https://github.com/xeefei/3x-ui/raw/main/x-ui.sh
    if [[ $? != 0 ]]; then
        echo ""
        LOGE "下载脚本失败，请检查机器是否可以连接至 GitHub"
        before_show_menu
    else
        chmod +x /usr/bin/x-ui
        LOGI "升级脚本成功，请重新运行脚本" && exit 0
    fi
}

# 0: running, 1: not running, 2: not installed
check_status() {
    if [[ ! -f /etc/systemd/system/x-ui.service ]]; then
        return 2
    fi
    temp=$(systemctl status x-ui | grep Active | awk '{print $3}' | cut -d "(" -f2 | cut -d ")" -f1)
    if [[ "${temp}" == "running" ]]; then
        return 0
    else
        return 1
    fi
}

check_enabled() {
    temp=$(systemctl is-enabled x-ui)
    if [[ "${temp}" == "enabled" ]]; then
        return 0
    else
        return 1
    fi
}

check_uninstall() {
    check_status
    if [[ $? != 2 ]]; then
        echo ""
        LOGE "面板已安装，请勿重新安装"
        if [[ $# == 0 ]]; then
            before_show_menu
        fi
        return 1
    else
        return 0
    fi
}

check_install() {
    check_status
    if [[ $? == 2 ]]; then
        echo ""
        LOGE "请先安装面板"
        if [[ $# == 0 ]]; then
            before_show_menu
        fi
        return 1
    else
        return 0
    fi
}

show_status() {
    check_status
    case $? in
    0)
        echo -e "面板状态: ${green}运行中${plain}"
        show_enable_status
        ;;
    1)
        echo -e "面板状态: ${yellow}未运行${plain}"
        show_enable_status
        ;;
    2)
        echo -e "面板状态: ${red}未安装${plain}"
        ;;
    esac
    show_xray_status
}

show_enable_status() {
    check_enabled
    if [[ $? == 0 ]]; then
        echo -e "开机启动: ${green}是${plain}"
    else
        echo -e "开机启动: ${red}否${plain}"
    fi
}

check_xray_status() {
    count=$(ps -ef | grep "xray-linux" | grep -v "grep" | wc -l)
    if [[ count -ne 0 ]]; then
        return 0
    else
        return 1
    fi
}

show_xray_status() {
    check_xray_status
    if [[ $? == 0 ]]; then
        echo -e "Xray状态: ${green}运行中${plain}"
    else
        echo -e "Xray状态: ${red}未运行${plain}"
    fi
}

firewall_menu() {
    echo -e "${green}\t1.${plain} 安装防火墙并开放端口"
    echo -e "${green}\t2.${plain} 允许列表"
    echo -e "${green}\t3.${plain} 从列表中删除端口"
    echo -e "${green}\t4.${plain} 禁用防火墙"
    echo -e "${green}\t0.${plain} 返回主菜单"
    read -p "请输入选项: " choice
    case "$choice" in
    0)
        show_menu
        ;;
    1)
        open_ports
        ;;
    2)
        sudo ufw status
        ;;
    3)
        delete_ports
        ;;
    4)
        sudo ufw disable
        ;;
    *) echo "无效选项" ;;
    esac
}

open_ports() {
    if ! command -v ufw &>/dev/null; then
        echo "ufw 防火墙未安装，正在安装..."
        apt-get update
        apt-get install -y ufw
    else
        echo "ufw 防火墙已安装"
    fi

    # Check if the firewall is inactive
    if ufw status | grep -q "Status: active"; then
        echo "防火墙已经激活"
    else
        # Open the necessary ports
        ufw allow ssh
        ufw allow http
        ufw allow https
        ufw allow 2053/tcp

        # Enable the firewall
        ufw --force enable
    fi

    # Prompt the user to enter a list of ports
    read -p "输入您要打开的端口（例如 80,443,2053 或端口范围 400-500): " ports

    # Check if the input is valid
    if ! [[ $ports =~ ^([0-9]+|[0-9]+-[0-9]+)(,([0-9]+|[0-9]+-[0-9]+))*$ ]]; then
        echo "错误：输入无效。请输入以英文逗号分隔的端口列表或端口范围（例如 80,443,2053 或 400-500)" >&2
        exit 1
    fi

    # Open the specified ports using ufw
    IFS=',' read -ra PORT_LIST <<<"$ports"
    for port in "${PORT_LIST[@]}"; do
        if [[ $port == *-* ]]; then
            # Split the range into start and end ports
            start_port=$(echo $port | cut -d'-' -f1)
            end_port=$(echo $port | cut -d'-' -f2)
            # Loop through the range and open each port
            for ((i = start_port; i <= end_port; i++)); do
                ufw allow $i
            done
        else
            ufw allow "$port"
        fi
    done

    # Confirm that the ports are open
    ufw status | grep $ports
}

delete_ports() {
    # Prompt the user to enter the ports they want to delete
    read -p "输入要删除的端口（例如 80,443,2053 或范围 400-500): " ports

    # Check if the input is valid
    if ! [[ $ports =~ ^([0-9]+|[0-9]+-[0-9]+)(,([0-9]+|[0-9]+-[0-9]+))*$ ]]; then
        echo "错误：输入无效。请输入以英文逗号分隔的端口列表或端口范围（例如 80,443,2053 或 400-500)" >&2
        exit 1
    fi

    # Delete the specified ports using ufw
    IFS=',' read -ra PORT_LIST <<<"$ports"
    for port in "${PORT_LIST[@]}"; do
        if [[ $port == *-* ]]; then
            # Split the range into start and end ports
            start_port=$(echo $port | cut -d'-' -f1)
            end_port=$(echo $port | cut -d'-' -f2)
            # Loop through the range and delete each port
            for ((i = start_port; i <= end_port; i++)); do
                ufw delete allow $i
            done
        else
            ufw delete allow "$port"
        fi
    done

    # Confirm that the ports are deleted
    echo "删除指定端口:"
    ufw status | grep $ports
}

update_geo() {
    local defaultBinFolder="/usr/local/x-ui/bin"
    read -p "请输入 x-ui bin 文件夹路径，默认留空。（默认值：'${defaultBinFolder}')" binFolder
    binFolder=${binFolder:-${defaultBinFolder}}
    if [[ ! -d ${binFolder} ]]; then
        LOGE "文件夹 ${binFolder} 不存在！"
        LOGI "制作 bin 文件夹：${binFolder}..."
        mkdir -p ${binFolder}
    fi

    systemctl stop x-ui
    cd ${binFolder}
    rm -f geoip.dat geosite.dat geoip_IR.dat geosite_IR.dat geoip_VN.dat geosite_VN.dat
    wget -N https://github.com/Loyalsoldier/v2ray-rules-dat/releases/latest/download/geoip.dat
    wget -N https://github.com/Loyalsoldier/v2ray-rules-dat/releases/latest/download/geosite.dat
    wget -O geoip_IR.dat -N https://github.com/chocolate4u/Iran-v2ray-rules/releases/latest/download/geoip.dat
    wget -O geosite_IR.dat -N https://github.com/chocolate4u/Iran-v2ray-rules/releases/latest/download/geosite.dat
    wget -O geoip_VN.dat https://github.com/vuong2023/vn-v2ray-rules/releases/latest/download/geoip.dat
    wget -O geosite_VN.dat https://github.com/vuong2023/vn-v2ray-rules/releases/latest/download/geosite.dat
    systemctl start x-ui
    echo -e "${green}Geosite.dat + Geoip.dat + geoip_IR.dat + geosite_IR.dat 在 bin 文件夹: '${binfolder}' 中已经更新成功 !${plain}"
    before_show_menu
}

install_acme() { 
    # 检查是否已安装 acme.sh
    if command -v ~/.acme.sh/acme.sh &>/dev/null; then 
        LOGI "acme.sh 已经安装。" 
        return 0 
    fi 
 
    LOGI "正在安装 acme.sh..." 
    cd ~ || return 1 # 确保可以切换到主目录
 
    curl -s https://get.acme.sh | sh 
    if [ $? -ne 0 ]; then 
        LOGE "安装 acme.sh 失败。" 
        return 1 
    else 
        LOGI "安装 acme.sh 成功。" 
    fi 
 
    return 0 
} 

ssl_cert_issue_main() { 
    echo -e "${green}\t1.${plain} 获取 SSL 证书" 
    echo -e "${green}\t2.${plain} 撤销证书" 
    echo -e "${green}\t3.${plain} 强制更新证书" 
    echo -e "${green}\t4.${plain} 显示现有域名" 
    echo -e "${green}\t5.${plain} 为面板设置证书路径" 
    echo -e "${green}\t0.${plain} 返回主菜单" 
 
    read -rp "请选择一个选项：" choice 
    case "$choice" in 
    0) 
        show_menu 
        ;; 
    1) 
        ssl_cert_issue 
        ssl_cert_issue_main 
        ;; 
    2) 
        local domains=$(find /root/cert/ -mindepth 1 -maxdepth 1 -type d -exec basename {} \;) 
        if [ -z "$domains" ]; then 
            echo "未找到可撤销的证书。" 
        else 
            echo "现有域名：" 
            echo "$domains" 
            read -rp "请从列表中输入要撤销证书的域名：" domain 
            if echo "$domains" | grep -qw "$domain"; then 
                ~/.acme.sh/acme.sh --revoke -d ${domain} 
                LOGI "已撤销域名的证书：$domain" 
            else 
                echo "输入的域名无效。" 
            fi 
        fi 
        ssl_cert_issue_main 
        ;; 
    3) 
        local domains=$(find /root/cert/ -mindepth 1 -maxdepth 1 -type d -exec basename {} \;) 
        if [ -z "$domains" ]; then 
            echo "未找到可更新的证书。" 
        else 
            echo "现有域名：" 
            echo "$domains" 
            read -rp "请从列表中输入要强制更新 SSL 证书的域名：" domain 
            if echo "$domains" | grep -qw "$domain"; then 
                ~/.acme.sh/acme.sh --renew -d ${domain} --force 
                LOGI "已强制更新域名的证书：$domain" 
            else 
                echo "输入的域名无效。" 
            fi 
        fi 
        ssl_cert_issue_main 
        ;; 
    4) 
        local domains=$(find /root/cert/ -mindepth 1 -maxdepth 1 -type d -exec basename {} \;) 
        if [ -z "$domains" ]; then 
            echo "未找到证书。" 
        else 
            echo "现有域名及其路径：" 
            for domain in $domains; do 
                local cert_path="/root/cert/${domain}/fullchain.pem" 
                local key_path="/root/cert/${domain}/privkey.pem" 
                if [[ -f "${cert_path}" && -f "${key_path}" ]]; then 
                    echo -e "域名：${domain}" 
                    echo -e "\t证书路径：${cert_path}" 
                    echo -e "\t私钥路径：${key_path}" 
                else 
                    echo -e "域名：${domain} - 证书或私钥文件缺失。" 
                fi 
            done 
        fi 
        ssl_cert_issue_main 
        ;; 
    5) 
        local domains=$(find /root/cert/ -mindepth 1 -maxdepth 1 -type d -exec basename {} \;) 
        if [ -z "$domains" ]; then 
            echo "未找到证书。" 
        else 
            echo "可用域名：" 
            echo "$domains" 
            read -rp "请选择要为面板设置路径的域名：" domain 
 
            if echo "$domains" | grep -qw "$domain"; then 
                local webCertFile="/root/cert/${domain}/fullchain.pem" 
                local webKeyFile="/root/cert/${domain}/privkey.pem" 
 
                if [[ -f "${webCertFile}" && -f "${webKeyFile}" ]]; then 
                    /usr/local/x-ui/x-ui cert -webCert "$webCertFile" -webCertKey "$webKeyFile" 
                    echo "已为域名设置面板路径：$domain" 
                    echo "  - 证书文件：$webCertFile" 
                    echo "  - 私钥文件：$webKeyFile" 
                    restart 
                else 
                    echo "未找到域名的证书或私钥：$domain" 
                fi 
            else 
                echo "输入的域名无效。" 
            fi 
        fi 
        ssl_cert_issue_main 
        ;; 
 
    *) 
        echo -e "${red}无效选项。请选择有效的数字。${plain}\n" 
        ssl_cert_issue_main 
        ;; 
    esac 
} 

ssl_cert_issue() { 
    local existing_webBasePath=$(/usr/local/x-ui/x-ui setting -show true | grep -Eo 'webBasePath（访问路径）: .+' | awk '{print $2}') 
    local existing_port=$(/usr/local/x-ui/x-ui setting -show true | grep -Eo 'port（端口号）: .+' | awk '{print $2}') 
    # 首先检查 acme.sh
    if ! command -v ~/.acme.sh/acme.sh &>/dev/null; then 
        echo "未找到 acme.sh，将进行安装" 
        install_acme 
        if [ $? -ne 0 ]; then 
            LOGE "安装 acme 失败，请检查日志" 
            exit 1 
        fi 
    fi 
 
    # 安装 socat
    case "${release}" in 
    ubuntu | debian | armbian) 
        apt update && apt install socat -y 
        ;; 
    centos | rhel | almalinux | rocky | ol) 
        yum -y update && yum -y install socat 
        ;; 
    fedora | amzn | virtuozzo) 
        dnf -y update && dnf -y install socat 
        ;; 
    arch | manjaro | parch) 
        pacman -Sy --noconfirm socat 
        ;; 
    *) 
        echo -e "${red}不支持的操作系统。请检查脚本并手动安装必要的软件包。${plain}\n" 
        exit 1 
        ;; 
    esac 
    if [ $? -ne 0 ]; then 
        LOGE "安装 socat 失败，请检查日志"
        exit 1 
     else 
         LOGI "安装 socat 成功..." 
     fi 
 
     # 在这里获取域名，我们需要验证它 
     local domain="" 
     read -rp "请输入您的域名: " domain 
     LOGD "您的域名是: ${domain}, 正在检查..." 
 
     # 检查是否已存在证书 
     local currentCert=$(~/.acme.sh/acme.sh --list | tail -1 | awk '{print $1}') 
     if [ "${currentCert}" == "${domain}" ]; then 
         local certInfo=$(~/.acme.sh/acme.sh --list) 
         LOGE "系统已存在此域名的证书。无法再次签发。当前证书详情:" 
         LOGI "$certInfo" 
         exit 1 
     else 
         LOGI "您的域名现在可以签发证书了..." 
     fi 
 
     # 为证书创建一个目录 
     certPath="/root/cert/${domain}" 
     if [ ! -d "$certPath" ]; then 
         mkdir -p "$certPath" 
     else 
         rm -rf "$certPath" 
         mkdir -p "$certPath" 
     fi 
 
     # 获取独立服务器的端口号 
     local WebPort=80 
     read -rp "请选择要使用的端口 (默认为 80): " WebPort 
     if [[ ${WebPort} -gt 65535 || ${WebPort} -lt 1 ]]; then 
         LOGE "您输入的 ${WebPort} 无效，将使用默认端口 80。" 
         WebPort=80 
     fi 
     LOGI "将使用端口: ${WebPort} 来签发证书。请确保此端口已开放。" 
 
     # 签发证书 
     ~/.acme.sh/acme.sh --set-default-ca --server letsencrypt 
     ~/.acme.sh/acme.sh --issue -d ${domain} --listen-v6 --standalone --httpport ${WebPort} --force 
     if [ $? -ne 0 ]; then 
         LOGE "签发证书失败，请检查日志。" 
         rm -rf ~/.acme.sh/${domain} 
         exit 1 
     else 
         LOGE "签发证书成功，正在安装证书..." 
     fi 
 
     reloadCmd="x-ui restart" 
 
     LOGI "ACME 的默认 --reloadcmd 是: ${yellow}x-ui restart" 
     LOGI "此命令将在每次证书签发和续订时运行。" 
     read -rp "您想修改 ACME 的 --reloadcmd 吗? (y/n): " setReloadcmd 
     if [[ "$setReloadcmd" == "y" || "$setReloadcmd" == "Y" ]]; then 
         echo -e "\n${green}\t1.${plain} 预设: systemctl reload nginx ; x-ui restart" 
         echo -e "${green}\t2.${plain} 输入您自己的命令" 
         echo -e "${green}\t0.${plain} 保留默认的 reloadcmd" 
         read -rp "请选择一个选项: " choice 
         case "$choice" in 
         1) 
             LOGI "Reloadcmd 是: systemctl reload nginx ; x-ui restart" 
             reloadCmd="systemctl reload nginx ; x-ui restart" 
             ;; 
         2)  
             LOGD "建议将 x-ui restart 放在末尾，这样如果其他服务失败，它不会引发错误" 
             read -rp "请输入您的 reloadcmd (例如: systemctl reload nginx ; x-ui restart): " reloadCmd 
             LOGI "您的 reloadcmd 是: ${reloadCmd}" 
             ;; 
         *) 
             LOGI "保留默认的 reloadcmd" 
             ;; 
         esac 
     fi
     
     # 安装证书
     ~/.acme.sh/acme.sh --installcert -d ${domain} \
        --key-file /root/cert/${domain}/privkey.pem \
        --fullchain-file /root/cert/${domain}/fullchain.pem \
        --reloadcmd "${reloadCmd}"
 
     if [ $? -ne 0 ]; then 
         LOGE "安装证书失败，正在退出。" 
         rm -rf ~/.acme.sh/${domain} 
         exit 1 
     else 
         LOGI "安装证书成功，正在启用自动续订..." 
     fi 
 
     # 启用自动续订
     ~/.acme.sh/acme.sh --upgrade --auto-upgrade 
     if [ $? -ne 0 ]; then 
         LOGE "自动续订失败，证书详情：" 
         ls -lah cert/* 
         chmod 755 $certPath/* 
         exit 1 
     else 
         LOGI "自动续订成功，证书详情：" 
         ls -lah cert/* 
         chmod 755 $certPath/* 
     fi 
 
     # 成功安装证书后提示用户设置面板路径
     read -rp "您想为面板设置此证书吗？ (y/n): " setPanel 
     if [[ "$setPanel" == "y" || "$setPanel" == "Y" ]]; then 
         local webCertFile="/root/cert/${domain}/fullchain.pem" 
         local webKeyFile="/root/cert/${domain}/privkey.pem" 
 
         if [[ -f "$webCertFile" && -f "$webKeyFile" ]]; then 
             /usr/local/x-ui/x-ui cert -webCert "$webCertFile" -webCertKey "$webKeyFile" 
             LOGI "已为域名设置面板路径: $domain" 
             echo ""
             LOGI "  - 证书文件: $webCertFile" 
             LOGI "  - 私钥文件: $webKeyFile" 
             echo ""
             echo -e "${green}登录访问面板URL: https://${domain}:${existing_port}${green}${existing_webBasePath}${plain}" 
             echo ""
             echo -e "${green}PS：若您要登录访问面板，请复制上面的地址到浏览器即可${plain}"
             echo ""
             restart 
         else 
             LOGE "错误：未找到域名的证书或私钥文件: $domain。" 
         fi 
     else 
         LOGI "跳过面板路径设置。" 
     fi 
 } 
ssl_cert_issue_CF() { 
     local existing_webBasePath=$(/usr/local/x-ui/x-ui setting -show true | grep -Eo 'webBasePath（访问路径）: .+' | awk '{print $2}') 
     local existing_port=$(/usr/local/x-ui/x-ui setting -show true | grep -Eo 'port（端口号）: .+' | awk '{print $2}') 
     LOGI "****** 使用说明 ******" 
     LOGI "请按照以下步骤完成操作：" 
     LOGI "1. 准备好在 Cloudflare 注册的电子邮箱。" 
     LOGI "2. 准备好 Cloudflare Global API 密钥。" 
     LOGI "3. 准备好域名。" 
     LOGI "4. 证书颁发后，系统将提示您为面板设置证书（可选）。" 
     LOGI "5. 安装后，脚本还支持自动续订 SSL 证书。" 
 
     confirm "您确认信息并希望继续吗？[y/n]" "y" 
 
     if [ $? -eq 0 ]; then 
         # 首先检查 acme.sh
         if ! command -v ~/.acme.sh/acme.sh &>/dev/null; then 
             echo "未找到 acme.sh。我们将为您安装。" 
             install_acme 
             if [ $? -ne 0 ]; then 
                 LOGE "安装 acme 失败，请检查日志。" 
                 exit 1 
             fi 
         fi 
 
         CF_Domain="" 
 
         LOGD "请设置一个域名：" 
         read -rp "在此输入您的域名: " CF_Domain 
         LOGD "您的域名设置为：${CF_Domain}" 
 
         # 设置 Cloudflare API 详细信息
         CF_GlobalKey="" 
         CF_AccountEmail="" 
         LOGD "请设置 API 密钥：" 
         read -rp "在此输入您的密钥: " CF_GlobalKey 
         LOGD "您的 API 密钥是：${CF_GlobalKey}" 
 
         LOGD "请设置注册的电子邮箱：" 
         read -rp "在此输入您的电子邮箱: " CF_AccountEmail 
         LOGD "您注册的电子邮箱地址是：${CF_AccountEmail}" 
 
         # 将默认 CA 设置为 Let's Encrypt
         ~/.acme.sh/acme.sh --set-default-ca --server letsencrypt 
         if [ $? -ne 0 ]; then 
             LOGE "设置默认 CA 为 Let's Encrypt 失败，脚本正在退出..." 
             exit 1 
         fi 
 
         export CF_Key="${CF_GlobalKey}" 
         export CF_Email="${CF_AccountEmail}" 
 
         # 使用 Cloudflare DNS 颁发证书
         ~/.acme.sh/acme.sh --issue --dns dns_cf -d ${CF_Domain} -d *.${CF_Domain} --log --force 
         if [ $? -ne 0 ]; then 
             LOGE "证书颁发失败，脚本正在退出..." 
             exit 1 
         else 
             LOGI "证书颁发成功，正在安装..." 
         fi
         
          # 安装证书
         certPath="/root/cert/${CF_Domain}" 
         if [ -d "$certPath" ]; then 
             rm -rf ${certPath} 
         fi 
 
         mkdir -p ${certPath} 
         if [ $? -ne 0 ]; then 
             LOGE "创建目录失败: ${certPath}" 
             exit 1 
         fi 
 
         reloadCmd="x-ui restart" 
 
         LOGI "ACME 的默认 --reloadcmd 是: ${yellow}x-ui restart" 
         LOGI "此命令将在每次证书颁发和续订时运行。" 
         read -rp "您想修改 ACME 的 --reloadcmd 吗？ (y/n): " setReloadcmd 
         if [[ "$setReloadcmd" == "y" || "$setReloadcmd" == "Y" ]]; then 
             echo -e "\n${green}\t1.${plain} 预设: systemctl reload nginx ; x-ui restart" 
             echo -e "${green}\t2.${plain} 输入您自己的命令" 
             echo -e "${green}\t0.${plain} 保留默认的 reloadcmd" 
             read -rp "请选择一个选项: " choice 
             case "$choice" in 
             1) 
                 LOGI "Reloadcmd 是: systemctl reload nginx ; x-ui restart" 
                 reloadCmd="systemctl reload nginx ; x-ui restart" 
                 ;; 
             2)  
                 LOGD "建议将 x-ui restart 放在末尾，这样如果其他服务失败，它不会引发错误" 
                 read -rp "请输入您的 reloadcmd (例如: systemctl reload nginx ; x-ui restart): " reloadCmd 
                 LOGI "您的 reloadcmd 是: ${reloadCmd}" 
                 ;; 
             *) 
                 LOGI "保留默认的 reloadcmd" 
                 ;; 
             esac 
         fi 
         ~/.acme.sh/acme.sh --installcert -d ${CF_Domain} -d *.${CF_Domain} \
            --key-file ${certPath}/privkey.pem \
            --fullchain-file ${certPath}/fullchain.pem \
            --reloadcmd "${reloadCmd}" 
         
         if [ $? -ne 0 ]; then 
             LOGE "证书安装失败，脚本正在退出..." 
             exit 1 
         else 
             LOGI "证书安装成功，正在开启自动更新..." 
         fi 
 
         # 启用自动更新
         ~/.acme.sh/acme.sh --upgrade --auto-upgrade 
         if [ $? -ne 0 ]; then 
             LOGE "自动更新设置失败，脚本正在退出..." 
             exit 1 
         else 
             LOGI "证书已安装并开启自动续订。具体信息如下：" 
             ls -lah ${certPath}/* 
             chmod 755 ${certPath}/* 
         fi 
 
         # 成功安装证书后提示用户设置面板路径
         read -rp "您想为面板设置此证书吗？ (y/n): " setPanel 
         if [[ "$setPanel" == "y" || "$setPanel" == "Y" ]]; then 
             local webCertFile="${certPath}/fullchain.pem" 
             local webKeyFile="${certPath}/privkey.pem" 
 
             if [[ -f "$webCertFile" && -f "$webKeyFile" ]]; then 
                 /usr/local/x-ui/x-ui cert -webCert "$webCertFile" -webCertKey "$webKeyFile" 
                 LOGI "已为域名设置面板路径: $CF_Domain" 
                 echo ""
                 LOGI "  - 证书文件: $webCertFile" 
                 LOGI "  - 私钥文件: $webKeyFile" 
                 echo ""
                 echo -e "${green}登录访问面板URL: https://${CF_Domain}:${existing_port}${green}${existing_webBasePath}${plain}" 
                 echo ""
                 echo -e "${green}PS：若您要登录访问面板，请复制上面的地址到浏览器即可${plain}"
                 echo ""
                 restart 
             else 
                 LOGE "错误：未找到域名的证书或私钥文件: $CF_Domain。" 
             fi 
         else 
             LOGI "跳过面板路径设置。" 
         fi 
     else 
         show_menu 
     fi 
 } 

warp_cloudflare() {
    echo -e "${green}\t1.${plain} 安装 WARP socks5 代理"
    echo -e "${green}\t2.${plain} 账户类型 (free, plus, team)"
    echo -e "${green}\t3.${plain} 开启 / 关闭 WireProxy"
    echo -e "${green}\t4.${plain} 卸载 WARP"
    echo -e "${green}\t0.${plain} 返回主菜单"
    read -p "请输入选项: " choice
    case "$choice" in
    0)
        show_menu
        ;;
    1)
        bash <(curl -sSL https://raw.githubusercontent.com/hamid-gh98/x-ui-scripts/main/install_warp_proxy.sh)
        ;;
    2)
        warp a
        ;;
    3)
        warp y
        ;;
    4)
        warp u
        ;;
    *) echo "无效选项" ;;
    esac
}

<<<<<<< HEAD
ssl_cert_issue() {
    local existing_webBasePath=$(/usr/local/x-ui/x-ui setting -show true | grep -Eo 'webBasePath: .+' | awk '{print $2}')
    local existing_port=$(/usr/local/x-ui/x-ui setting -show true | grep -Eo 'port: .+' | awk '{print $2}')
    # check for acme.sh first
    if ! command -v ~/.acme.sh/acme.sh &>/dev/null; then
        echo "acme.sh could not be found. we will install it"
        install_acme
        if [ $? -ne 0 ]; then
            LOGE "install acme failed, please check logs"
            exit 1
        fi
    fi

    # install socat second
    case "${release}" in
    ubuntu | debian | armbian)
        apt-get update && apt-get install socat -y
        ;;
    centos | rhel | almalinux | rocky | ol)
        yum -y update && yum -y install socat
        ;;
    fedora | amzn | virtuozzo)
        dnf -y update && dnf -y install socat
        ;;
    arch | manjaro | parch)
        pacman -Sy --noconfirm socat
        ;;
    *)
        echo -e "${red}Unsupported operating system. Please check the script and install the necessary packages manually.${plain}\n"
        exit 1
        ;;
    esac
    if [ $? -ne 0 ]; then
        LOGE "install socat failed, please check logs"
        exit 1
    else
        LOGI "install socat succeed..."
    fi

    # get the domain here, and we need to verify it
    local domain=""
    read -rp "Please enter your domain name: " domain
    LOGD "Your domain is: ${domain}, checking it..."

    # check if there already exists a certificate
    local currentCert=$(~/.acme.sh/acme.sh --list | tail -1 | awk '{print $1}')
    if [ "${currentCert}" == "${domain}" ]; then
        local certInfo=$(~/.acme.sh/acme.sh --list)
        LOGE "System already has certificates for this domain. Cannot issue again. Current certificate details:"
        LOGI "$certInfo"
        exit 1
    else
        LOGI "Your domain is ready for issuing certificates now..."
    fi

    # create a directory for the certificate
    certPath="/root/cert/${domain}"
    if [ ! -d "$certPath" ]; then
        mkdir -p "$certPath"
    else
        rm -rf "$certPath"
        mkdir -p "$certPath"
    fi

    # get the port number for the standalone server
    local WebPort=80
    read -rp "Please choose which port to use (default is 80): " WebPort
    if [[ ${WebPort} -gt 65535 || ${WebPort} -lt 1 ]]; then
        LOGE "Your input ${WebPort} is invalid, will use default port 80."
        WebPort=80
    fi
    LOGI "Will use port: ${WebPort} to issue certificates. Please make sure this port is open."

    # issue the certificate
    ~/.acme.sh/acme.sh --set-default-ca --server letsencrypt
    ~/.acme.sh/acme.sh --issue -d ${domain} --listen-v6 --standalone --httpport ${WebPort} --force
    if [ $? -ne 0 ]; then
        LOGE "Issuing certificate failed, please check logs."
        rm -rf ~/.acme.sh/${domain}
        exit 1
    else
        LOGE "Issuing certificate succeeded, installing certificates..."
    fi

    reloadCmd="x-ui restart"

    LOGI "Default --reloadcmd for ACME is: ${yellow}x-ui restart"
    LOGI "This command will run on every certificate issue and renew."
    read -rp "Would you like to modify --reloadcmd for ACME? (y/n): " setReloadcmd
    if [[ "$setReloadcmd" == "y" || "$setReloadcmd" == "Y" ]]; then
        echo -e "\n${green}\t1.${plain} Preset: systemctl reload nginx ; x-ui restart"
        echo -e "${green}\t2.${plain} Input your own command"
        echo -e "${green}\t0.${plain} Keep default reloadcmd"
        read -rp "Choose an option: " choice
        case "$choice" in
        1)
            LOGI "Reloadcmd is: systemctl reload nginx ; x-ui restart"
            reloadCmd="systemctl reload nginx ; x-ui restart"
            ;;
        2)  
            LOGD "It's recommended to put x-ui restart at the end, so it won't raise an error if other services fails"
            read -rp "Please enter your reloadcmd (example: systemctl reload nginx ; x-ui restart): " reloadCmd
            LOGI "Your reloadcmd is: ${reloadCmd}"
            ;;
        *)
            LOGI "Keep default reloadcmd"
            ;;
        esac
    fi

    # install the certificate
    ~/.acme.sh/acme.sh --installcert -d ${domain} \
        --key-file /root/cert/${domain}/privkey.pem \
        --fullchain-file /root/cert/${domain}/fullchain.pem --reloadcmd "${reloadCmd}"

    if [ $? -ne 0 ]; then
        LOGE "Installing certificate failed, exiting."
        rm -rf ~/.acme.sh/${domain}
        exit 1
    else
        LOGI "Installing certificate succeeded, enabling auto renew..."
    fi

    # enable auto-renew
    ~/.acme.sh/acme.sh --upgrade --auto-upgrade
    if [ $? -ne 0 ]; then
        LOGE "Auto renew failed, certificate details:"
        ls -lah cert/*
        chmod 755 $certPath/*
        exit 1
    else
        LOGI "Auto renew succeeded, certificate details:"
        ls -lah cert/*
        chmod 755 $certPath/*
    fi

    # Prompt user to set panel paths after successful certificate installation
    read -rp "Would you like to set this certificate for the panel? (y/n): " setPanel
    if [[ "$setPanel" == "y" || "$setPanel" == "Y" ]]; then
        local webCertFile="/root/cert/${domain}/fullchain.pem"
        local webKeyFile="/root/cert/${domain}/privkey.pem"

        if [[ -f "$webCertFile" && -f "$webKeyFile" ]]; then
            /usr/local/x-ui/x-ui cert -webCert "$webCertFile" -webCertKey "$webKeyFile"
            LOGI "Panel paths set for domain: $domain"
            LOGI "  - Certificate File: $webCertFile"
            LOGI "  - Private Key File: $webKeyFile"
            echo -e "${green}Access URL: https://${domain}:${existing_port}${existing_webBasePath}${plain}"
            restart
        else
            LOGE "Error: Certificate or private key file not found for domain: $domain."
        fi
    else
        LOGI "Skipping panel path setting."
    fi
}

ssl_cert_issue_CF() {
    local existing_webBasePath=$(/usr/local/x-ui/x-ui setting -show true | grep -Eo 'webBasePath: .+' | awk '{print $2}')
    local existing_port=$(/usr/local/x-ui/x-ui setting -show true | grep -Eo 'port: .+' | awk '{print $2}')
    LOGI "****** Instructions for Use ******"
    LOGI "Follow the steps below to complete the process:"
    LOGI "1. Cloudflare Registered E-mail."
    LOGI "2. Cloudflare Global API Key."
    LOGI "3. The Domain Name."
    LOGI "4. Once the certificate is issued, you will be prompted to set the certificate for the panel (optional)."
    LOGI "5. The script also supports automatic renewal of the SSL certificate after installation."

    confirm "Do you confirm the information and wish to proceed? [y/n]" "y"

    if [ $? -eq 0 ]; then
        # Check for acme.sh first
        if ! command -v ~/.acme.sh/acme.sh &>/dev/null; then
            echo "acme.sh could not be found. We will install it."
            install_acme
            if [ $? -ne 0 ]; then
                LOGE "Install acme failed, please check logs."
                exit 1
            fi
        fi

        CF_Domain=""

        LOGD "Please set a domain name:"
        read -rp "Input your domain here: " CF_Domain
        LOGD "Your domain name is set to: ${CF_Domain}"

        # Set up Cloudflare API details
        CF_GlobalKey=""
        CF_AccountEmail=""
        LOGD "Please set the API key:"
        read -rp "Input your key here: " CF_GlobalKey
        LOGD "Your API key is: ${CF_GlobalKey}"

        LOGD "Please set up registered email:"
        read -rp "Input your email here: " CF_AccountEmail
        LOGD "Your registered email address is: ${CF_AccountEmail}"

        # Set the default CA to Let's Encrypt
        ~/.acme.sh/acme.sh --set-default-ca --server letsencrypt
        if [ $? -ne 0 ]; then
            LOGE "Default CA, Let'sEncrypt fail, script exiting..."
            exit 1
        fi

        export CF_Key="${CF_GlobalKey}"
        export CF_Email="${CF_AccountEmail}"

        # Issue the certificate using Cloudflare DNS
        ~/.acme.sh/acme.sh --issue --dns dns_cf -d ${CF_Domain} -d *.${CF_Domain} --log --force
        if [ $? -ne 0 ]; then
            LOGE "Certificate issuance failed, script exiting..."
            exit 1
        else
            LOGI "Certificate issued successfully, Installing..."
        fi

         # Install the certificate
        certPath="/root/cert/${CF_Domain}"
        if [ -d "$certPath" ]; then
            rm -rf ${certPath}
        fi

        mkdir -p ${certPath}
        if [ $? -ne 0 ]; then
            LOGE "Failed to create directory: ${certPath}"
            exit 1
        fi

        reloadCmd="x-ui restart"

        LOGI "Default --reloadcmd for ACME is: ${yellow}x-ui restart"
        LOGI "This command will run on every certificate issue and renew."
        read -rp "Would you like to modify --reloadcmd for ACME? (y/n): " setReloadcmd
        if [[ "$setReloadcmd" == "y" || "$setReloadcmd" == "Y" ]]; then
            echo -e "\n${green}\t1.${plain} Preset: systemctl reload nginx ; x-ui restart"
            echo -e "${green}\t2.${plain} Input your own command"
            echo -e "${green}\t0.${plain} Keep default reloadcmd"
            read -rp "Choose an option: " choice
            case "$choice" in
            1)
                LOGI "Reloadcmd is: systemctl reload nginx ; x-ui restart"
                reloadCmd="systemctl reload nginx ; x-ui restart"
                ;;
            2)  
                LOGD "It's recommended to put x-ui restart at the end, so it won't raise an error if other services fails"
                read -rp "Please enter your reloadcmd (example: systemctl reload nginx ; x-ui restart): " reloadCmd
                LOGI "Your reloadcmd is: ${reloadCmd}"
                ;;
            *)
                LOGI "Keep default reloadcmd"
                ;;
            esac
        fi
        ~/.acme.sh/acme.sh --installcert -d ${CF_Domain} -d *.${CF_Domain} \
            --key-file ${certPath}/privkey.pem \
            --fullchain-file ${certPath}/fullchain.pem --reloadcmd "${reloadCmd}"
        
        if [ $? -ne 0 ]; then
            LOGE "Certificate installation failed, script exiting..."
            exit 1
        else
            LOGI "Certificate installed successfully, Turning on automatic updates..."
        fi

        # Enable auto-update
        ~/.acme.sh/acme.sh --upgrade --auto-upgrade
        if [ $? -ne 0 ]; then
            LOGE "Auto update setup failed, script exiting..."
            exit 1
        else
            LOGI "The certificate is installed and auto-renewal is turned on. Specific information is as follows:"
            ls -lah ${certPath}/*
            chmod 755 ${certPath}/*
        fi

        # Prompt user to set panel paths after successful certificate installation
        read -rp "Would you like to set this certificate for the panel? (y/n): " setPanel
        if [[ "$setPanel" == "y" || "$setPanel" == "Y" ]]; then
            local webCertFile="${certPath}/fullchain.pem"
            local webKeyFile="${certPath}/privkey.pem"

            if [[ -f "$webCertFile" && -f "$webKeyFile" ]]; then
                /usr/local/x-ui/x-ui cert -webCert "$webCertFile" -webCertKey "$webKeyFile"
                LOGI "Panel paths set for domain: $CF_Domain"
                LOGI "  - Certificate File: $webCertFile"
                LOGI "  - Private Key File: $webKeyFile"
                echo -e "${green}Access URL: https://${CF_Domain}:${existing_port}${existing_webBasePath}${plain}"
                restart
            else
                LOGE "Error: Certificate or private key file not found for domain: $CF_Domain."
            fi
        else
            LOGI "Skipping panel path setting."
        fi
    else
        show_menu
    fi
=======
subconverter() {
        bash <(curl -fsSL https://get.docker.com | bash -s docker) 
        ipv4=$(curl -s4m8 ip.p3terx.com -k | sed -n 1p)
        docker run -d --name sub --restart always -p 18080:80 -p 25500:25500 -v /PATH/sub/conf:/usr/share/nginx/html/conf stilleshan/sub
    echo -e "${yellow}【链接转换模块】安装完成！！！"
    echo -e "${green}【订阅转换功能】访问地址为：${plain}${green}http://$ipv4:18080"
    echo -e "${green}【后端服务】拉取地址为：${plain}${green}http://$ipv4:25500"
    show_menu
>>>>>>> 76ab5121
}

run_speedtest() {
    # Check if Speedtest is already installed
    if ! command -v speedtest &>/dev/null; then
        # If not installed, install it
        local pkg_manager=""
        local speedtest_install_script=""

        if command -v dnf &>/dev/null; then
            pkg_manager="dnf"
            speedtest_install_script="https://packagecloud.io/install/repositories/ookla/speedtest-cli/script.rpm.sh"
        elif command -v yum &>/dev/null; then
            pkg_manager="yum"
            speedtest_install_script="https://packagecloud.io/install/repositories/ookla/speedtest-cli/script.rpm.sh"
        elif command -v apt-get &>/dev/null; then
            pkg_manager="apt-get"
            speedtest_install_script="https://packagecloud.io/install/repositories/ookla/speedtest-cli/script.deb.sh"
        elif command -v apt &>/dev/null; then
            pkg_manager="apt"
            speedtest_install_script="https://packagecloud.io/install/repositories/ookla/speedtest-cli/script.deb.sh"
        fi

        if [[ -z $pkg_manager ]]; then
            echo "错误：找不到包管理器。 您可能需要手动安装 Speedtest"
            return 1
        else
            curl -s $speedtest_install_script | bash
            $pkg_manager install -y speedtest
        fi
    fi

    # Run Speedtest
    speedtest
}

<<<<<<< HEAD

=======
create_iplimit_jails() {
    # Use default bantime if not passed => 15 minutes
    local bantime="${1:-15}"

    # Uncomment 'allowipv6 = auto' in fail2ban.conf
    sed -i 's/#allowipv6 = auto/allowipv6 = auto/g' /etc/fail2ban/fail2ban.conf

    #On Debian 12+ fail2ban's default backend should be changed to systemd
    if [[  "${release}" == "debian" && ${os_version} -ge 12 ]]; then
        sed -i '0,/action =/s/backend = auto/backend = systemd/' /etc/fail2ban/jail.conf
    fi

    cat << EOF > /etc/fail2ban/jail.d/3x-ipl.conf
[3x-ipl]
enabled=true
backend=auto
filter=3x-ipl
action=3x-ipl
logpath=${iplimit_log_path}
maxretry=2
findtime=32
bantime=${bantime}m
EOF

    cat << EOF > /etc/fail2ban/filter.d/3x-ipl.conf
[Definition]
datepattern = ^%%Y/%%m/%%d %%H:%%M:%%S
failregex   = \[LIMIT_IP\]\s*Email\s*=\s*<F-USER>.+</F-USER>\s*\|\|\s*SRC\s*=\s*<ADDR>
ignoreregex =
EOF

    cat << EOF > /etc/fail2ban/action.d/3x-ipl.conf
[INCLUDES]
before = iptables-allports.conf

[Definition]
actionstart = <iptables> -N f2b-<name>
              <iptables> -A f2b-<name> -j <returntype>
              <iptables> -I <chain> -p <protocol> -j f2b-<name>

actionstop = <iptables> -D <chain> -p <protocol> -j f2b-<name>
             <actionflush>
             <iptables> -X f2b-<name>

actioncheck = <iptables> -n -L <chain> | grep -q 'f2b-<name>[ \t]'

actionban = <iptables> -I f2b-<name> 1 -s <ip> -j <blocktype>
            echo "\$(date +"%%Y/%%m/%%d %%H:%%M:%%S")   BAN   [Email] = <F-USER> [IP] = <ip> banned for <bantime> seconds." >> ${iplimit_banned_log_path}

actionunban = <iptables> -D f2b-<name> -s <ip> -j <blocktype>
              echo "\$(date +"%%Y/%%m/%%d %%H:%%M:%%S")   UNBAN   [Email] = <F-USER> [IP] = <ip> unbanned." >> ${iplimit_banned_log_path}

[Init]
EOF

    echo -e "${green}使用 ${bantime} 分钟的禁止时间以创建的 IP Limit 限制文件。${plain}"
}

iplimit_remove_conflicts() {
    local jail_files=(
        /etc/fail2ban/jail.conf
        /etc/fail2ban/jail.local
    )

    for file in "${jail_files[@]}"; do
        # Check for [3x-ipl] config in jail file then remove it
        if test -f "${file}" && grep -qw '3x-ipl' ${file}; then
            sed -i "/\[3x-ipl\]/,/^$/d" ${file}
            echo -e "${yellow}消除系统环境中 [3x-ipl] 的冲突 (${file})!${plain}\n"
        fi
    done
}
>>>>>>> 76ab5121

iplimit_main() {
    echo -e "\n${green}\t1.${plain} 安装 Fail2ban 并配置 IP 限制"
    echo -e "${green}\t2.${plain} 更改禁止期限"
    echo -e "${green}\t3.${plain} 解禁所有 IP"
    echo -e "${green}\t4.${plain} 查看日志"
    echo -e "${green}\t5.${plain} Fail2ban 状态"
    echo -e "${green}\t6.${plain} 重启 Fail2ban"
    echo -e "${green}\t7.${plain} 卸载 Fail2ban"
    echo -e "${green}\t0.${plain} 返回主菜单"
    read -p "请输入选项: " choice
    case "$choice" in
    0)
        show_menu
        ;;
    1)
        confirm "继续安装 Fail2ban 和 IP 限制?" "y"
        if [[ $? == 0 ]]; then
            install_iplimit
        else
            iplimit_main
        fi
        ;;
    2)
        read -rp "请输入新的禁令持续时间（以分钟为单位）[默认 30]: " NUM
        if [[ $NUM =~ ^[0-9]+$ ]]; then
            create_iplimit_jails ${NUM}
            systemctl restart fail2ban
        else
            echo -e "${red}${NUM} 不是一个数字！ 请再试一次.${plain}"
        fi
        iplimit_main
        ;;
    3)
        confirm "继续解除所有人的 IP 限制禁令?" "y"
        if [[ $? == 0 ]]; then
            fail2ban-client reload --restart --unban 3x-ipl
            truncate -s 0 "${iplimit_banned_log_path}"
            echo -e "${green}所有用户已成功解封${plain}"
            iplimit_main
        else
            echo -e "${yellow}已取消${plain}"
        fi
        iplimit_main
        ;;
    4)
        show_banlog
        ;;
    5)
        service fail2ban status
        ;;
    6)
        systemctl restart fail2ban
        ;;
    7)
        remove_iplimit
        ;;
    *) echo "无效选项" ;;
    esac
}

install_iplimit() {
    if ! command -v fail2ban-client &>/dev/null; then
        echo -e "${green}未安装 Fail2ban。正在安装...!${plain}\n"

        # Check the OS and install necessary packages
        case "${release}" in
        ubuntu)
            apt-get update
            if [[ "${os_version}" -ge 24 ]]; then
                apt-get install python3-pip -y
                python3 -m pip install pyasynchat --break-system-packages
            fi
            apt-get install fail2ban -y
            ;;
        debian)
            apt-get update
            if [ "$os_version" -ge 12 ]; then
                apt-get install -y python3-systemd
            fi
            apt-get install -y fail2ban
            ;;
        armbian)
            apt-get update && apt-get install fail2ban -y
            ;;
        centos | almalinux | rocky | oracle)
            yum update -y && yum install epel-release -y
            yum -y install fail2ban
            ;;
        fedora)
            dnf -y update && dnf -y install fail2ban
            ;;
        arch | manjaro | parch)
            pacman -Syu --noconfirm fail2ban
            ;;
        *)
            echo -e "${red}不支持的操作系统，请检查脚本并手动安装必要的软件包.${plain}\n"
            exit 1
            ;;
        esac

        if ! command -v fail2ban-client &>/dev/null; then
            echo -e "${red}Fail2ban 安装失败${plain}\n"
            exit 1
        fi

        echo -e "${green}Fail2ban 安装成功!${plain}\n"
    else
        echo -e "${yellow}Fail2ban 已安装${plain}\n"
    fi

    echo -e "${green}配置 IP 限制中...${plain}\n"

    # make sure there's no conflict for jail files
    iplimit_remove_conflicts

    # Check if log file exists
    if ! test -f "${iplimit_banned_log_path}"; then
        touch ${iplimit_banned_log_path}
    fi

    # Check if service log file exists so fail2ban won't return error
    if ! test -f "${iplimit_log_path}"; then
        touch ${iplimit_log_path}
    fi

    # Create the iplimit jail files
    # we didn't pass the bantime here to use the default value
    create_iplimit_jails

    # Launching fail2ban
    if ! systemctl is-active --quiet fail2ban; then
        systemctl start fail2ban
        systemctl enable fail2ban
    else
        systemctl restart fail2ban
    fi
    systemctl enable fail2ban

    echo -e "${green}IP 限制安装并配置成功!${plain}\n"
    before_show_menu
}

remove_iplimit() {
    echo -e "${green}\t1.${plain} 仅删除 IP 限制配置"
    echo -e "${green}\t2.${plain} 卸载 Fail2ban 和 IP 限制"
    echo -e "${green}\t0.${plain} 终止"
    read -p "请输入选项: " num
    case "$num" in
    1)
        rm -f /etc/fail2ban/filter.d/3x-ipl.conf
        rm -f /etc/fail2ban/action.d/3x-ipl.conf
        rm -f /etc/fail2ban/jail.d/3x-ipl.conf
        systemctl restart fail2ban
        echo -e "${green}IP 限制成功解除!${plain}\n"
        before_show_menu
        ;;
    2)
        rm -rf /etc/fail2ban
        systemctl stop fail2ban
        case "${release}" in
        ubuntu | debian | armbian)
            apt-get remove -y fail2ban
            apt-get purge -y fail2ban -y
            apt-get autoremove -y
            ;;
        centos | almalinux | rocky | oracle)
            yum remove fail2ban -y
            yum autoremove -y
            ;;
        fedora)
            dnf remove fail2ban -y
            dnf autoremove -y
            ;;
        arch | manjaro)
            pacman -Rns --noconfirm fail2ban
            ;;
        *)
            echo -e "${red}不支持的操作系统，请手动卸载 Fail2ban.${plain}\n"
            exit 1
            ;;
        esac
        echo -e "${green}Fail2ban 和 IP 限制已成功删除!${plain}\n"
        before_show_menu
        ;;
    0)
        echo -e "${yellow}已取消${plain}\n"
        iplimit_main
        ;;
    *)
        echo -e "${red}无效选项。 请选择一个有效的选项。${plain}\n"
        remove_iplimit
        ;;
    esac
}

<<<<<<< HEAD
show_banlog() {
    local system_log="/var/log/fail2ban.log"

    echo -e "${green}Checking ban logs...${plain}\n"

    if ! systemctl is-active --quiet fail2ban; then
        echo -e "${red}Fail2ban service is not running!${plain}\n"
        return 1
    fi

    if [[ -f "$system_log" ]]; then
        echo -e "${green}Recent system ban activities from fail2ban.log:${plain}"
        grep "3x-ipl" "$system_log" | grep -E "Ban|Unban" | tail -n 10 || echo -e "${yellow}No recent system ban activities found${plain}"
        echo ""
    fi

    if [[ -f "${iplimit_banned_log_path}" ]]; then
        echo -e "${green}3X-IPL ban log entries:${plain}"
        if [[ -s "${iplimit_banned_log_path}" ]]; then
            grep -v "INIT" "${iplimit_banned_log_path}" | tail -n 10 || echo -e "${yellow}No ban entries found${plain}"
        else
            echo -e "${yellow}Ban log file is empty${plain}"
        fi
    else
        echo -e "${red}Ban log file not found at: ${iplimit_banned_log_path}${plain}"
    fi

    echo -e "\n${green}Current jail status:${plain}"
    fail2ban-client status 3x-ipl || echo -e "${yellow}Unable to get jail status${plain}"
}

create_iplimit_jails() {
    # Use default bantime if not passed => 30 minutes
    local bantime="${1:-30}"

    # Uncomment 'allowipv6 = auto' in fail2ban.conf
    sed -i 's/#allowipv6 = auto/allowipv6 = auto/g' /etc/fail2ban/fail2ban.conf

    # On Debian 12+ fail2ban's default backend should be changed to systemd
    if [[  "${release}" == "debian" && ${os_version} -ge 12 ]]; then
        sed -i '0,/action =/s/backend = auto/backend = systemd/' /etc/fail2ban/jail.conf
    fi

    cat << EOF > /etc/fail2ban/jail.d/3x-ipl.conf
[3x-ipl]
enabled=true
backend=auto
filter=3x-ipl
action=3x-ipl
logpath=${iplimit_log_path}
maxretry=2
findtime=32
bantime=${bantime}m
EOF

    cat << EOF > /etc/fail2ban/filter.d/3x-ipl.conf
[Definition]
datepattern = ^%%Y/%%m/%%d %%H:%%M:%%S
failregex   = \[LIMIT_IP\]\s*Email\s*=\s*<F-USER>.+</F-USER>\s*\|\|\s*SRC\s*=\s*<ADDR>
ignoreregex =
EOF

    cat << EOF > /etc/fail2ban/action.d/3x-ipl.conf
[INCLUDES]
before = iptables-allports.conf

[Definition]
actionstart = <iptables> -N f2b-<name>
              <iptables> -A f2b-<name> -j <returntype>
              <iptables> -I <chain> -p <protocol> -j f2b-<name>

actionstop = <iptables> -D <chain> -p <protocol> -j f2b-<name>
             <actionflush>
             <iptables> -X f2b-<name>

actioncheck = <iptables> -n -L <chain> | grep -q 'f2b-<name>[ \t]'

actionban = <iptables> -I f2b-<name> 1 -s <ip> -j <blocktype>
            echo "\$(date +"%%Y/%%m/%%d %%H:%%M:%%S")   BAN   [Email] = <F-USER> [IP] = <ip> banned for <bantime> seconds." >> ${iplimit_banned_log_path}

actionunban = <iptables> -D f2b-<name> -s <ip> -j <blocktype>
              echo "\$(date +"%%Y/%%m/%%d %%H:%%M:%%S")   UNBAN   [Email] = <F-USER> [IP] = <ip> unbanned." >> ${iplimit_banned_log_path}

[Init]
name = default
protocol = tcp
chain = INPUT
EOF

    echo -e "${green}Ip Limit jail files created with a bantime of ${bantime} minutes.${plain}"
}

iplimit_remove_conflicts() {
    local jail_files=(
        /etc/fail2ban/jail.conf
        /etc/fail2ban/jail.local
    )

    for file in "${jail_files[@]}"; do
        # Check for [3x-ipl] config in jail file then remove it
        if test -f "${file}" && grep -qw '3x-ipl' ${file}; then
            sed -i "/\[3x-ipl\]/,/^$/d" ${file}
            echo -e "${yellow}Removing conflicts of [3x-ipl] in jail (${file})!${plain}\n"
        fi
    done
}

SSH_port_forwarding() {
    local server_ip=$(curl -s --max-time 3 https://api.ipify.org)
    if [ -z "$server_ip" ]; then
        server_ip=$(curl -s --max-time 3 https://4.ident.me)
    fi
    local existing_webBasePath=$(/usr/local/x-ui/x-ui setting -show true | grep -Eo 'webBasePath: .+' | awk '{print $2}')
    local existing_port=$(/usr/local/x-ui/x-ui setting -show true | grep -Eo 'port: .+' | awk '{print $2}')
    local existing_listenIP=$(/usr/local/x-ui/x-ui setting -getListen true | grep -Eo 'listenIP: .+' | awk '{print $2}')
    local existing_cert=$(/usr/local/x-ui/x-ui setting -getCert true | grep -Eo 'cert: .+' | awk '{print $2}')
    local existing_key=$(/usr/local/x-ui/x-ui setting -getCert true | grep -Eo 'key: .+' | awk '{print $2}')

    local config_listenIP=""
    local listen_choice=""

    if [[ -n "$existing_cert" && -n "$existing_key" ]]; then
        echo -e "${green}Panel is secure with SSL.${plain}"
        before_show_menu
    fi
    if [[ -z "$existing_cert" && -z "$existing_key" && (-z "$existing_listenIP" || "$existing_listenIP" == "0.0.0.0") ]]; then
        echo -e "\n${red}Warning: No Cert and Key found! The panel is not secure.${plain}"
        echo "Please obtain a certificate or set up SSH port forwarding."
    fi

    if [[ -n "$existing_listenIP" && "$existing_listenIP" != "0.0.0.0" && (-z "$existing_cert" && -z "$existing_key") ]]; then
        echo -e "\n${green}Current SSH Port Forwarding Configuration:${plain}"
        echo -e "Standard SSH command:"
        echo -e "${yellow}ssh -L 2222:${existing_listenIP}:${existing_port} root@${server_ip}${plain}"
        echo -e "\nIf using SSH key:"
        echo -e "${yellow}ssh -i <sshkeypath> -L 2222:${existing_listenIP}:${existing_port} root@${server_ip}${plain}"
        echo -e "\nAfter connecting, access the panel at:"
        echo -e "${yellow}http://localhost:2222${existing_webBasePath}${plain}"
    fi

    echo -e "\nChoose an option:"
    echo -e "${green}1.${plain} Set listen IP"
    echo -e "${green}2.${plain} Clear listen IP"
    echo -e "${green}0.${plain} Back to Main Menu"
    read -rp "Choose an option: " num

    case "$num" in
    1)
        if [[ -z "$existing_listenIP" || "$existing_listenIP" == "0.0.0.0" ]]; then
            echo -e "\nNo listenIP configured. Choose an option:"
            echo -e "1. Use default IP (127.0.0.1)"
            echo -e "2. Set a custom IP"
            read -rp "Select an option (1 or 2): " listen_choice

            config_listenIP="127.0.0.1"
            [[ "$listen_choice" == "2" ]] && read -rp "Enter custom IP to listen on: " config_listenIP

            /usr/local/x-ui/x-ui setting -listenIP "${config_listenIP}" >/dev/null 2>&1
            echo -e "${green}listen IP has been set to ${config_listenIP}.${plain}"
            echo -e "\n${green}SSH Port Forwarding Configuration:${plain}"
            echo -e "Standard SSH command:"
            echo -e "${yellow}ssh -L 2222:${config_listenIP}:${existing_port} root@${server_ip}${plain}"
            echo -e "\nIf using SSH key:"
            echo -e "${yellow}ssh -i <sshkeypath> -L 2222:${config_listenIP}:${existing_port} root@${server_ip}${plain}"
            echo -e "\nAfter connecting, access the panel at:"
            echo -e "${yellow}http://localhost:2222${existing_webBasePath}${plain}"
            restart
        else
            config_listenIP="${existing_listenIP}"
            echo -e "${green}Current listen IP is already set to ${config_listenIP}.${plain}"
        fi
        ;;
    2)
        /usr/local/x-ui/x-ui setting -listenIP 0.0.0.0 >/dev/null 2>&1
        echo -e "${green}Listen IP has been cleared.${plain}"
        restart
        ;;
    0)
        show_menu
        ;;
    *)
        echo -e "${red}Invalid option. Please select a valid number.${plain}\n"
        SSH_port_forwarding
        ;;
    esac
}

=======
>>>>>>> 76ab5121
show_usage() {
    echo -e "         ---------------------"
    echo -e "         |${green}3X-UI 控制菜单用法 ${plain}|${plain}"
    echo -e "         |  ${yellow}一个更好的面板   ${plain}|${plain}"   
    echo -e "         | ${yellow}基于Xray Core构建 ${plain}|${plain}"  
    echo -e "--------------------------------------------"
    echo -e "x-ui              - 进入管理脚本"
    echo -e "x-ui start        - 启动 3x-ui 面板"
    echo -e "x-ui stop         - 关闭 3x-ui 面板"
    echo -e "x-ui restart      - 重启 3x-ui 面板"
    echo -e "x-ui status       - 查看 3x-ui 状态"
    echo -e "x-ui settings     - 查看当前设置信息"
    echo -e "x-ui enable       - 启用 3x-ui 开机启动"
    echo -e "x-ui disable      - 禁用 3x-ui 开机启动"
    echo -e "x-ui log          - 查看 3x-ui 运行日志"
    echo -e "x-ui banlog       - 检查 Fail2ban 禁止日志"
    echo -e "x-ui update       - 更新 3x-ui 面板"
    echo -e "x-ui custom       - 自定义 3x-ui 版本"
    echo -e "x-ui install      - 安装 3x-ui 面板"
    echo -e "x-ui uninstall    - 卸载 3x-ui 面板"
    echo -e "--------------------------------------------"
}

show_menu() {
    echo -e "
——————————————————————
  ${green}3X-UI 面板管理脚本${plain}
  ${yellow}  一个更好的面板${plain}
  ${yellow} 基于Xray Core构建${plain}
——————————————————————
  ${green}0.${plain} 退出脚本
  ${green}1.${plain} 安装面板
  ${green}2.${plain} 更新面板
  ${green}3.${plain} 更新菜单项
  ${green}4.${plain} 自定义版本
  ${green}5.${plain} 卸载面板
——————————————————————
  ${green}6.${plain} 重置用户名、密码
  ${green}7.${plain} 修改访问路径
  ${green}8.${plain} 重置面板设置
  ${green}9.${plain} 修改面板端口
  ${green}10.${plain} 查看面板设置
——————————————————————
  ${green}11.${plain} 启动面板
  ${green}12.${plain} 关闭面板
  ${green}13.${plain} 重启面板
  ${green}14.${plain} 检查面板状态
  ${green}15.${plain} 检查面板日志
——————————————————————
  ${green}16.${plain} 启用开机启动
  ${green}17.${plain} 禁用开机启动
——————————————————————
  ${green}18.${plain} SSL 证书管理
  ${green}19.${plain} CF SSL 证书
  ${green}20.${plain} IP 限制管理
  ${green}21.${plain} 防火墙管理
——————————————————————
  ${green}22.${plain} 启用 BBR 
  ${green}23.${plain} 更新 Geo 文件
  ${green}24.${plain} Speedtest by Ookla
  ${green}25.${plain} 安装订阅转换 
——————————————————————
  ${green}若在使用过程中有任何问题${plain}
  ${yellow}请加入〔3X-UI〕中文交流群${plain}
  ${red}https://t.me/XUI_CN ${yellow}截图进行反馈${plain}
  ${green}〔3X-UI〕优化版项目地址${plain}
  ${yellow}https://github.com/xeefei/3x-ui${plain}
  ${green}详细〔安装配置〕教程${plain}
  ${yellow}https://xeefei.blogspot.com/2025/07/3x-ui.html${plain}
——————————————————————
"
    show_status
    echo && read -p "请输入选项 [0-25]: " num

    case "${num}" in
    0)
        exit 0
        ;;
    1)
        check_uninstall && install
        ;;
    2)
        check_install && update
        ;;
    3)
        check_install && update_menu
        ;;
    4)
        check_install && custom_version
        ;;
    5)
        check_install && uninstall
        ;;
    6)
        check_install && reset_user
        ;;
    7)
        check_install && reset_webbasepath
        ;;
    8)
        check_install && reset_config
        ;;
    9)
        check_install && set_port
        ;;
    10)
        check_install && check_config
        ;;
    11)
        check_install && start
        ;;
    12)
        check_install && stop
        ;;
    13)
        check_install && restart
        ;;
    14)
        check_install && status
        ;;
    15)
        check_install && show_log
        ;;
    16)
        check_install && enable
        ;;
    17)
        check_install && disable
        ;;
    18)
        ssl_cert_issue_main
        ;;
    19)
        ssl_cert_issue_CF
        ;;
    20)
        iplimit_main
        ;;
    21)
        firewall_menu
        ;;
    22)
        bbr_menu
        ;;
    23)
        update_geo
        ;;
    24)
        run_speedtest
        ;;
    25)
        subconverter
        ;;
    *)
        LOGE "请输入正确的数字选项 [0-25]"
        ;;
    esac
}

if [[ $# > 0 ]]; then
    case $1 in
    "start")
        check_install 0 && start 0
        ;;
    "stop")
        check_install 0 && stop 0
        ;;
    "restart")
        check_install 0 && restart 0
        ;;
    "status")
        check_install 0 && status 0
        ;;
    "settings")
        check_install 0 && check_config 0
        ;;
    "enable")
        check_install 0 && enable 0
        ;;
    "disable")
        check_install 0 && disable 0
        ;;
    "log")
        check_install 0 && show_log 0
        ;;
    "banlog")
        check_install 0 && show_banlog 0
        ;;
    "update")
        check_install 0 && update 0
        ;;
    "custom")
        check_install 0 && custom_version 0
        ;;
    "install")
        check_uninstall 0 && install 0
        ;;
    "uninstall")
        check_install 0 && uninstall 0
        ;;
    *) show_usage ;;
    esac
else
    show_menu
fi<|MERGE_RESOLUTION|>--- conflicted
+++ resolved
@@ -475,21 +475,6 @@
     fi
 }
 
-<<<<<<< HEAD
-=======
-show_banlog() {
-    if test -f "${iplimit_banned_log_path}"; then
-        if [[ -s "${iplimit_banned_log_path}" ]]; then
-            cat ${iplimit_banned_log_path}
-        else
-            echo -e "${red}日志文件为空${plain}\n"
-        fi
-    else
-        echo -e "${red}未找到日志文件。 请先安装 Fail2ban 和 IP Limit${plain}\n"
-    fi
-}
-
->>>>>>> 76ab5121
 bbr_menu() {
     echo -e "${green}\t1.${plain} 启用 BBR"
     echo -e "${green}\t2.${plain} 禁用 BBR"
@@ -1278,306 +1263,6 @@
     esac
 }
 
-<<<<<<< HEAD
-ssl_cert_issue() {
-    local existing_webBasePath=$(/usr/local/x-ui/x-ui setting -show true | grep -Eo 'webBasePath: .+' | awk '{print $2}')
-    local existing_port=$(/usr/local/x-ui/x-ui setting -show true | grep -Eo 'port: .+' | awk '{print $2}')
-    # check for acme.sh first
-    if ! command -v ~/.acme.sh/acme.sh &>/dev/null; then
-        echo "acme.sh could not be found. we will install it"
-        install_acme
-        if [ $? -ne 0 ]; then
-            LOGE "install acme failed, please check logs"
-            exit 1
-        fi
-    fi
-
-    # install socat second
-    case "${release}" in
-    ubuntu | debian | armbian)
-        apt-get update && apt-get install socat -y
-        ;;
-    centos | rhel | almalinux | rocky | ol)
-        yum -y update && yum -y install socat
-        ;;
-    fedora | amzn | virtuozzo)
-        dnf -y update && dnf -y install socat
-        ;;
-    arch | manjaro | parch)
-        pacman -Sy --noconfirm socat
-        ;;
-    *)
-        echo -e "${red}Unsupported operating system. Please check the script and install the necessary packages manually.${plain}\n"
-        exit 1
-        ;;
-    esac
-    if [ $? -ne 0 ]; then
-        LOGE "install socat failed, please check logs"
-        exit 1
-    else
-        LOGI "install socat succeed..."
-    fi
-
-    # get the domain here, and we need to verify it
-    local domain=""
-    read -rp "Please enter your domain name: " domain
-    LOGD "Your domain is: ${domain}, checking it..."
-
-    # check if there already exists a certificate
-    local currentCert=$(~/.acme.sh/acme.sh --list | tail -1 | awk '{print $1}')
-    if [ "${currentCert}" == "${domain}" ]; then
-        local certInfo=$(~/.acme.sh/acme.sh --list)
-        LOGE "System already has certificates for this domain. Cannot issue again. Current certificate details:"
-        LOGI "$certInfo"
-        exit 1
-    else
-        LOGI "Your domain is ready for issuing certificates now..."
-    fi
-
-    # create a directory for the certificate
-    certPath="/root/cert/${domain}"
-    if [ ! -d "$certPath" ]; then
-        mkdir -p "$certPath"
-    else
-        rm -rf "$certPath"
-        mkdir -p "$certPath"
-    fi
-
-    # get the port number for the standalone server
-    local WebPort=80
-    read -rp "Please choose which port to use (default is 80): " WebPort
-    if [[ ${WebPort} -gt 65535 || ${WebPort} -lt 1 ]]; then
-        LOGE "Your input ${WebPort} is invalid, will use default port 80."
-        WebPort=80
-    fi
-    LOGI "Will use port: ${WebPort} to issue certificates. Please make sure this port is open."
-
-    # issue the certificate
-    ~/.acme.sh/acme.sh --set-default-ca --server letsencrypt
-    ~/.acme.sh/acme.sh --issue -d ${domain} --listen-v6 --standalone --httpport ${WebPort} --force
-    if [ $? -ne 0 ]; then
-        LOGE "Issuing certificate failed, please check logs."
-        rm -rf ~/.acme.sh/${domain}
-        exit 1
-    else
-        LOGE "Issuing certificate succeeded, installing certificates..."
-    fi
-
-    reloadCmd="x-ui restart"
-
-    LOGI "Default --reloadcmd for ACME is: ${yellow}x-ui restart"
-    LOGI "This command will run on every certificate issue and renew."
-    read -rp "Would you like to modify --reloadcmd for ACME? (y/n): " setReloadcmd
-    if [[ "$setReloadcmd" == "y" || "$setReloadcmd" == "Y" ]]; then
-        echo -e "\n${green}\t1.${plain} Preset: systemctl reload nginx ; x-ui restart"
-        echo -e "${green}\t2.${plain} Input your own command"
-        echo -e "${green}\t0.${plain} Keep default reloadcmd"
-        read -rp "Choose an option: " choice
-        case "$choice" in
-        1)
-            LOGI "Reloadcmd is: systemctl reload nginx ; x-ui restart"
-            reloadCmd="systemctl reload nginx ; x-ui restart"
-            ;;
-        2)  
-            LOGD "It's recommended to put x-ui restart at the end, so it won't raise an error if other services fails"
-            read -rp "Please enter your reloadcmd (example: systemctl reload nginx ; x-ui restart): " reloadCmd
-            LOGI "Your reloadcmd is: ${reloadCmd}"
-            ;;
-        *)
-            LOGI "Keep default reloadcmd"
-            ;;
-        esac
-    fi
-
-    # install the certificate
-    ~/.acme.sh/acme.sh --installcert -d ${domain} \
-        --key-file /root/cert/${domain}/privkey.pem \
-        --fullchain-file /root/cert/${domain}/fullchain.pem --reloadcmd "${reloadCmd}"
-
-    if [ $? -ne 0 ]; then
-        LOGE "Installing certificate failed, exiting."
-        rm -rf ~/.acme.sh/${domain}
-        exit 1
-    else
-        LOGI "Installing certificate succeeded, enabling auto renew..."
-    fi
-
-    # enable auto-renew
-    ~/.acme.sh/acme.sh --upgrade --auto-upgrade
-    if [ $? -ne 0 ]; then
-        LOGE "Auto renew failed, certificate details:"
-        ls -lah cert/*
-        chmod 755 $certPath/*
-        exit 1
-    else
-        LOGI "Auto renew succeeded, certificate details:"
-        ls -lah cert/*
-        chmod 755 $certPath/*
-    fi
-
-    # Prompt user to set panel paths after successful certificate installation
-    read -rp "Would you like to set this certificate for the panel? (y/n): " setPanel
-    if [[ "$setPanel" == "y" || "$setPanel" == "Y" ]]; then
-        local webCertFile="/root/cert/${domain}/fullchain.pem"
-        local webKeyFile="/root/cert/${domain}/privkey.pem"
-
-        if [[ -f "$webCertFile" && -f "$webKeyFile" ]]; then
-            /usr/local/x-ui/x-ui cert -webCert "$webCertFile" -webCertKey "$webKeyFile"
-            LOGI "Panel paths set for domain: $domain"
-            LOGI "  - Certificate File: $webCertFile"
-            LOGI "  - Private Key File: $webKeyFile"
-            echo -e "${green}Access URL: https://${domain}:${existing_port}${existing_webBasePath}${plain}"
-            restart
-        else
-            LOGE "Error: Certificate or private key file not found for domain: $domain."
-        fi
-    else
-        LOGI "Skipping panel path setting."
-    fi
-}
-
-ssl_cert_issue_CF() {
-    local existing_webBasePath=$(/usr/local/x-ui/x-ui setting -show true | grep -Eo 'webBasePath: .+' | awk '{print $2}')
-    local existing_port=$(/usr/local/x-ui/x-ui setting -show true | grep -Eo 'port: .+' | awk '{print $2}')
-    LOGI "****** Instructions for Use ******"
-    LOGI "Follow the steps below to complete the process:"
-    LOGI "1. Cloudflare Registered E-mail."
-    LOGI "2. Cloudflare Global API Key."
-    LOGI "3. The Domain Name."
-    LOGI "4. Once the certificate is issued, you will be prompted to set the certificate for the panel (optional)."
-    LOGI "5. The script also supports automatic renewal of the SSL certificate after installation."
-
-    confirm "Do you confirm the information and wish to proceed? [y/n]" "y"
-
-    if [ $? -eq 0 ]; then
-        # Check for acme.sh first
-        if ! command -v ~/.acme.sh/acme.sh &>/dev/null; then
-            echo "acme.sh could not be found. We will install it."
-            install_acme
-            if [ $? -ne 0 ]; then
-                LOGE "Install acme failed, please check logs."
-                exit 1
-            fi
-        fi
-
-        CF_Domain=""
-
-        LOGD "Please set a domain name:"
-        read -rp "Input your domain here: " CF_Domain
-        LOGD "Your domain name is set to: ${CF_Domain}"
-
-        # Set up Cloudflare API details
-        CF_GlobalKey=""
-        CF_AccountEmail=""
-        LOGD "Please set the API key:"
-        read -rp "Input your key here: " CF_GlobalKey
-        LOGD "Your API key is: ${CF_GlobalKey}"
-
-        LOGD "Please set up registered email:"
-        read -rp "Input your email here: " CF_AccountEmail
-        LOGD "Your registered email address is: ${CF_AccountEmail}"
-
-        # Set the default CA to Let's Encrypt
-        ~/.acme.sh/acme.sh --set-default-ca --server letsencrypt
-        if [ $? -ne 0 ]; then
-            LOGE "Default CA, Let'sEncrypt fail, script exiting..."
-            exit 1
-        fi
-
-        export CF_Key="${CF_GlobalKey}"
-        export CF_Email="${CF_AccountEmail}"
-
-        # Issue the certificate using Cloudflare DNS
-        ~/.acme.sh/acme.sh --issue --dns dns_cf -d ${CF_Domain} -d *.${CF_Domain} --log --force
-        if [ $? -ne 0 ]; then
-            LOGE "Certificate issuance failed, script exiting..."
-            exit 1
-        else
-            LOGI "Certificate issued successfully, Installing..."
-        fi
-
-         # Install the certificate
-        certPath="/root/cert/${CF_Domain}"
-        if [ -d "$certPath" ]; then
-            rm -rf ${certPath}
-        fi
-
-        mkdir -p ${certPath}
-        if [ $? -ne 0 ]; then
-            LOGE "Failed to create directory: ${certPath}"
-            exit 1
-        fi
-
-        reloadCmd="x-ui restart"
-
-        LOGI "Default --reloadcmd for ACME is: ${yellow}x-ui restart"
-        LOGI "This command will run on every certificate issue and renew."
-        read -rp "Would you like to modify --reloadcmd for ACME? (y/n): " setReloadcmd
-        if [[ "$setReloadcmd" == "y" || "$setReloadcmd" == "Y" ]]; then
-            echo -e "\n${green}\t1.${plain} Preset: systemctl reload nginx ; x-ui restart"
-            echo -e "${green}\t2.${plain} Input your own command"
-            echo -e "${green}\t0.${plain} Keep default reloadcmd"
-            read -rp "Choose an option: " choice
-            case "$choice" in
-            1)
-                LOGI "Reloadcmd is: systemctl reload nginx ; x-ui restart"
-                reloadCmd="systemctl reload nginx ; x-ui restart"
-                ;;
-            2)  
-                LOGD "It's recommended to put x-ui restart at the end, so it won't raise an error if other services fails"
-                read -rp "Please enter your reloadcmd (example: systemctl reload nginx ; x-ui restart): " reloadCmd
-                LOGI "Your reloadcmd is: ${reloadCmd}"
-                ;;
-            *)
-                LOGI "Keep default reloadcmd"
-                ;;
-            esac
-        fi
-        ~/.acme.sh/acme.sh --installcert -d ${CF_Domain} -d *.${CF_Domain} \
-            --key-file ${certPath}/privkey.pem \
-            --fullchain-file ${certPath}/fullchain.pem --reloadcmd "${reloadCmd}"
-        
-        if [ $? -ne 0 ]; then
-            LOGE "Certificate installation failed, script exiting..."
-            exit 1
-        else
-            LOGI "Certificate installed successfully, Turning on automatic updates..."
-        fi
-
-        # Enable auto-update
-        ~/.acme.sh/acme.sh --upgrade --auto-upgrade
-        if [ $? -ne 0 ]; then
-            LOGE "Auto update setup failed, script exiting..."
-            exit 1
-        else
-            LOGI "The certificate is installed and auto-renewal is turned on. Specific information is as follows:"
-            ls -lah ${certPath}/*
-            chmod 755 ${certPath}/*
-        fi
-
-        # Prompt user to set panel paths after successful certificate installation
-        read -rp "Would you like to set this certificate for the panel? (y/n): " setPanel
-        if [[ "$setPanel" == "y" || "$setPanel" == "Y" ]]; then
-            local webCertFile="${certPath}/fullchain.pem"
-            local webKeyFile="${certPath}/privkey.pem"
-
-            if [[ -f "$webCertFile" && -f "$webKeyFile" ]]; then
-                /usr/local/x-ui/x-ui cert -webCert "$webCertFile" -webCertKey "$webKeyFile"
-                LOGI "Panel paths set for domain: $CF_Domain"
-                LOGI "  - Certificate File: $webCertFile"
-                LOGI "  - Private Key File: $webKeyFile"
-                echo -e "${green}Access URL: https://${CF_Domain}:${existing_port}${existing_webBasePath}${plain}"
-                restart
-            else
-                LOGE "Error: Certificate or private key file not found for domain: $CF_Domain."
-            fi
-        else
-            LOGI "Skipping panel path setting."
-        fi
-    else
-        show_menu
-    fi
-=======
 subconverter() {
         bash <(curl -fsSL https://get.docker.com | bash -s docker) 
         ipv4=$(curl -s4m8 ip.p3terx.com -k | sed -n 1p)
@@ -1586,7 +1271,6 @@
     echo -e "${green}【订阅转换功能】访问地址为：${plain}${green}http://$ipv4:18080"
     echo -e "${green}【后端服务】拉取地址为：${plain}${green}http://$ipv4:25500"
     show_menu
->>>>>>> 76ab5121
 }
 
 run_speedtest() {
@@ -1623,82 +1307,6 @@
     speedtest
 }
 
-<<<<<<< HEAD
-
-=======
-create_iplimit_jails() {
-    # Use default bantime if not passed => 15 minutes
-    local bantime="${1:-15}"
-
-    # Uncomment 'allowipv6 = auto' in fail2ban.conf
-    sed -i 's/#allowipv6 = auto/allowipv6 = auto/g' /etc/fail2ban/fail2ban.conf
-
-    #On Debian 12+ fail2ban's default backend should be changed to systemd
-    if [[  "${release}" == "debian" && ${os_version} -ge 12 ]]; then
-        sed -i '0,/action =/s/backend = auto/backend = systemd/' /etc/fail2ban/jail.conf
-    fi
-
-    cat << EOF > /etc/fail2ban/jail.d/3x-ipl.conf
-[3x-ipl]
-enabled=true
-backend=auto
-filter=3x-ipl
-action=3x-ipl
-logpath=${iplimit_log_path}
-maxretry=2
-findtime=32
-bantime=${bantime}m
-EOF
-
-    cat << EOF > /etc/fail2ban/filter.d/3x-ipl.conf
-[Definition]
-datepattern = ^%%Y/%%m/%%d %%H:%%M:%%S
-failregex   = \[LIMIT_IP\]\s*Email\s*=\s*<F-USER>.+</F-USER>\s*\|\|\s*SRC\s*=\s*<ADDR>
-ignoreregex =
-EOF
-
-    cat << EOF > /etc/fail2ban/action.d/3x-ipl.conf
-[INCLUDES]
-before = iptables-allports.conf
-
-[Definition]
-actionstart = <iptables> -N f2b-<name>
-              <iptables> -A f2b-<name> -j <returntype>
-              <iptables> -I <chain> -p <protocol> -j f2b-<name>
-
-actionstop = <iptables> -D <chain> -p <protocol> -j f2b-<name>
-             <actionflush>
-             <iptables> -X f2b-<name>
-
-actioncheck = <iptables> -n -L <chain> | grep -q 'f2b-<name>[ \t]'
-
-actionban = <iptables> -I f2b-<name> 1 -s <ip> -j <blocktype>
-            echo "\$(date +"%%Y/%%m/%%d %%H:%%M:%%S")   BAN   [Email] = <F-USER> [IP] = <ip> banned for <bantime> seconds." >> ${iplimit_banned_log_path}
-
-actionunban = <iptables> -D f2b-<name> -s <ip> -j <blocktype>
-              echo "\$(date +"%%Y/%%m/%%d %%H:%%M:%%S")   UNBAN   [Email] = <F-USER> [IP] = <ip> unbanned." >> ${iplimit_banned_log_path}
-
-[Init]
-EOF
-
-    echo -e "${green}使用 ${bantime} 分钟的禁止时间以创建的 IP Limit 限制文件。${plain}"
-}
-
-iplimit_remove_conflicts() {
-    local jail_files=(
-        /etc/fail2ban/jail.conf
-        /etc/fail2ban/jail.local
-    )
-
-    for file in "${jail_files[@]}"; do
-        # Check for [3x-ipl] config in jail file then remove it
-        if test -f "${file}" && grep -qw '3x-ipl' ${file}; then
-            sed -i "/\[3x-ipl\]/,/^$/d" ${file}
-            echo -e "${yellow}消除系统环境中 [3x-ipl] 的冲突 (${file})!${plain}\n"
-        fi
-    done
-}
->>>>>>> 76ab5121
 
 iplimit_main() {
     echo -e "\n${green}\t1.${plain} 安装 Fail2ban 并配置 IP 限制"
@@ -1895,36 +1503,35 @@
     esac
 }
 
-<<<<<<< HEAD
 show_banlog() {
     local system_log="/var/log/fail2ban.log"
 
-    echo -e "${green}Checking ban logs...${plain}\n"
+    echo -e "${green}正在检查禁止日志...${plain}\n"
 
     if ! systemctl is-active --quiet fail2ban; then
-        echo -e "${red}Fail2ban service is not running!${plain}\n"
+        echo -e "${red}Fail2ban 服务未运行！${plain}\n"
         return 1
     fi
 
     if [[ -f "$system_log" ]]; then
-        echo -e "${green}Recent system ban activities from fail2ban.log:${plain}"
-        grep "3x-ipl" "$system_log" | grep -E "Ban|Unban" | tail -n 10 || echo -e "${yellow}No recent system ban activities found${plain}"
+        echo -e "${green}来自 fail2ban.log 的最近系统禁止活动:${plain}"
+        grep "3x-ipl" "$system_log" | grep -E "Ban|Unban" | tail -n 10 || echo -e "${yellow}未发现近期系统禁止活动${plain}"
         echo ""
     fi
 
     if [[ -f "${iplimit_banned_log_path}" ]]; then
-        echo -e "${green}3X-IPL ban log entries:${plain}"
+        echo -e "${green}3X-IPL禁止日志文件条目:${plain}"
         if [[ -s "${iplimit_banned_log_path}" ]]; then
-            grep -v "INIT" "${iplimit_banned_log_path}" | tail -n 10 || echo -e "${yellow}No ban entries found${plain}"
+            grep -v "INIT" "${iplimit_banned_log_path}" | tail -n 10 || echo -e "${yellow}未找到禁止条目${plain}"
         else
-            echo -e "${yellow}Ban log file is empty${plain}"
-        fi
-    else
-        echo -e "${red}Ban log file not found at: ${iplimit_banned_log_path}${plain}"
-    fi
-
-    echo -e "\n${green}Current jail status:${plain}"
-    fail2ban-client status 3x-ipl || echo -e "${yellow}Unable to get jail status${plain}"
+            echo -e "${yellow}禁止日志文件为空${plain}"
+        fi
+    else
+        echo -e "${red}未找到禁止日志文件: ${iplimit_banned_log_path}${plain}"
+    fi
+
+    echo -e "\n${green}目前的限制情况:${plain}"
+    fail2ban-client status 3x-ipl || echo -e "${yellow}无法获取限制状态${plain}"
 }
 
 create_iplimit_jails() {
@@ -1985,7 +1592,7 @@
 chain = INPUT
 EOF
 
-    echo -e "${green}Ip Limit jail files created with a bantime of ${bantime} minutes.${plain}"
+    echo -e "${green}创建的 IP Limit 限制文件禁止时间为 ${bantime} 分钟。${plain}"
 }
 
 iplimit_remove_conflicts() {
@@ -1998,93 +1605,11 @@
         # Check for [3x-ipl] config in jail file then remove it
         if test -f "${file}" && grep -qw '3x-ipl' ${file}; then
             sed -i "/\[3x-ipl\]/,/^$/d" ${file}
-            echo -e "${yellow}Removing conflicts of [3x-ipl] in jail (${file})!${plain}\n"
+            echo -e "${yellow}消除系统环境中 [3x-ipl] 的冲突 (${file})!${plain}\n"
         fi
     done
 }
 
-SSH_port_forwarding() {
-    local server_ip=$(curl -s --max-time 3 https://api.ipify.org)
-    if [ -z "$server_ip" ]; then
-        server_ip=$(curl -s --max-time 3 https://4.ident.me)
-    fi
-    local existing_webBasePath=$(/usr/local/x-ui/x-ui setting -show true | grep -Eo 'webBasePath: .+' | awk '{print $2}')
-    local existing_port=$(/usr/local/x-ui/x-ui setting -show true | grep -Eo 'port: .+' | awk '{print $2}')
-    local existing_listenIP=$(/usr/local/x-ui/x-ui setting -getListen true | grep -Eo 'listenIP: .+' | awk '{print $2}')
-    local existing_cert=$(/usr/local/x-ui/x-ui setting -getCert true | grep -Eo 'cert: .+' | awk '{print $2}')
-    local existing_key=$(/usr/local/x-ui/x-ui setting -getCert true | grep -Eo 'key: .+' | awk '{print $2}')
-
-    local config_listenIP=""
-    local listen_choice=""
-
-    if [[ -n "$existing_cert" && -n "$existing_key" ]]; then
-        echo -e "${green}Panel is secure with SSL.${plain}"
-        before_show_menu
-    fi
-    if [[ -z "$existing_cert" && -z "$existing_key" && (-z "$existing_listenIP" || "$existing_listenIP" == "0.0.0.0") ]]; then
-        echo -e "\n${red}Warning: No Cert and Key found! The panel is not secure.${plain}"
-        echo "Please obtain a certificate or set up SSH port forwarding."
-    fi
-
-    if [[ -n "$existing_listenIP" && "$existing_listenIP" != "0.0.0.0" && (-z "$existing_cert" && -z "$existing_key") ]]; then
-        echo -e "\n${green}Current SSH Port Forwarding Configuration:${plain}"
-        echo -e "Standard SSH command:"
-        echo -e "${yellow}ssh -L 2222:${existing_listenIP}:${existing_port} root@${server_ip}${plain}"
-        echo -e "\nIf using SSH key:"
-        echo -e "${yellow}ssh -i <sshkeypath> -L 2222:${existing_listenIP}:${existing_port} root@${server_ip}${plain}"
-        echo -e "\nAfter connecting, access the panel at:"
-        echo -e "${yellow}http://localhost:2222${existing_webBasePath}${plain}"
-    fi
-
-    echo -e "\nChoose an option:"
-    echo -e "${green}1.${plain} Set listen IP"
-    echo -e "${green}2.${plain} Clear listen IP"
-    echo -e "${green}0.${plain} Back to Main Menu"
-    read -rp "Choose an option: " num
-
-    case "$num" in
-    1)
-        if [[ -z "$existing_listenIP" || "$existing_listenIP" == "0.0.0.0" ]]; then
-            echo -e "\nNo listenIP configured. Choose an option:"
-            echo -e "1. Use default IP (127.0.0.1)"
-            echo -e "2. Set a custom IP"
-            read -rp "Select an option (1 or 2): " listen_choice
-
-            config_listenIP="127.0.0.1"
-            [[ "$listen_choice" == "2" ]] && read -rp "Enter custom IP to listen on: " config_listenIP
-
-            /usr/local/x-ui/x-ui setting -listenIP "${config_listenIP}" >/dev/null 2>&1
-            echo -e "${green}listen IP has been set to ${config_listenIP}.${plain}"
-            echo -e "\n${green}SSH Port Forwarding Configuration:${plain}"
-            echo -e "Standard SSH command:"
-            echo -e "${yellow}ssh -L 2222:${config_listenIP}:${existing_port} root@${server_ip}${plain}"
-            echo -e "\nIf using SSH key:"
-            echo -e "${yellow}ssh -i <sshkeypath> -L 2222:${config_listenIP}:${existing_port} root@${server_ip}${plain}"
-            echo -e "\nAfter connecting, access the panel at:"
-            echo -e "${yellow}http://localhost:2222${existing_webBasePath}${plain}"
-            restart
-        else
-            config_listenIP="${existing_listenIP}"
-            echo -e "${green}Current listen IP is already set to ${config_listenIP}.${plain}"
-        fi
-        ;;
-    2)
-        /usr/local/x-ui/x-ui setting -listenIP 0.0.0.0 >/dev/null 2>&1
-        echo -e "${green}Listen IP has been cleared.${plain}"
-        restart
-        ;;
-    0)
-        show_menu
-        ;;
-    *)
-        echo -e "${red}Invalid option. Please select a valid number.${plain}\n"
-        SSH_port_forwarding
-        ;;
-    esac
-}
-
-=======
->>>>>>> 76ab5121
 show_usage() {
     echo -e "         ---------------------"
     echo -e "         |${green}3X-UI 控制菜单用法 ${plain}|${plain}"
