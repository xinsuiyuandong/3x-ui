{{define "modals/ruleModal"}}
<a-modal id="rule-modal" v-model="ruleModal.visible" :title="ruleModal.title" @ok="ruleModal.ok" :confirm-loading="ruleModal.confirmLoading" :closable="true" :mask-closable="false" :ok-text="ruleModal.okText" cancel-text='{{ i18n "close" }}' :class="themeSwitcher.currentTheme">
  <a-form :colon="false" :label-col="{ md: {span:8} }" :wrapper-col="{ md: {span:14} }">
<<<<<<< HEAD
=======
    <a-form-item label='{{ i18n "pages.xray.rules.DomainMatcher" }}'>
      <a-select v-model="ruleModal.rule.domainMatcher" :dropdown-class-name="themeSwitcher.currentTheme">
        <a-select-option v-for="dm in ['','hybrid','linear']" :value="dm">[[ dm ]]</a-select-option>
      </a-select>
    </a-form-item>
>>>>>>> 820ebdcb
    <a-form-item>
      <template slot="label">
        <a-tooltip>
          <template slot="title">
            <span>{{ i18n "pages.xray.rules.useComma" }}</span>
          </template> {{ i18n "pages.xray.rules.SourceIPs" }} <a-icon type="question-circle"></a-icon>
        </a-tooltip>
      </template>
      <a-input v-model.trim="ruleModal.rule.source"></a-input>
    </a-form-item>
    <a-form-item>
      <template slot="label">
        <a-tooltip>
          <template slot="title">
            <span>{{ i18n "pages.xray.rules.useComma" }}</span>
          </template> {{ i18n "pages.xray.rules.SourcePort" }} <a-icon type="question-circle"></a-icon>
        </a-tooltip>
      </template>
      <a-input v-model.trim="ruleModal.rule.sourcePort"></a-input>
    </a-form-item>
    <a-form-item label='{{ i18n "pages.xray.rules.Network" }}'>
      <a-select v-model="ruleModal.rule.network" :dropdown-class-name="themeSwitcher.currentTheme">
        <a-select-option v-for="x in ['','TCP','UDP','TCP,UDP']" :value="x">[[ x ]]</a-select-option>
      </a-select>
    </a-form-item>
    <a-form-item label='{{ i18n "pages.xray.rules.Protocol" }}'>
      <a-select v-model="ruleModal.rule.protocol" mode="multiple" :dropdown-class-name="themeSwitcher.currentTheme">
        <a-select-option v-for="x in ['http','tls','bittorrent','quic']" :value="x">[[ x ]]</a-select-option>
      </a-select>
    </a-form-item>
    <a-form-item label='{{ i18n "pages.xray.rules.Attributes" }}'>
      <a-button icon="plus" size="small" :style="{ marginLeft: '10px' }" @click="ruleModal.rule.attrs.push(['', ''])"></a-button>
    </a-form-item>
    <a-form-item :wrapper-col="{span: 24}">
      <a-input-group compact v-for="(attr,index) in ruleModal.rule.attrs">
        <a-input :style="{ width: '50%' }" v-model="attr[0]" placeholder='{{ i18n "pages.inbounds.stream.general.name" }}'>
          <template slot="addonBefore" :style="{ margin: '0' }">[[ index+1 ]]</template>
        </a-input>
        <a-input :style="{ width: '50%' }" v-model="attr[1]" placeholder='{{ i18n "pages.inbounds.stream.general.value" }}'>
          <a-button icon="minus" slot="addonAfter" size="small" @click="ruleModal.rule.attrs.splice(index,1)"></a-button>
        </a-input>
      </a-input-group>
    </a-form-item>
    <a-form-item>
      <template slot="label">
        <a-tooltip>
          <template slot="title">
            <span>{{ i18n "pages.xray.rules.useComma" }}</span>
          </template> IP <a-icon type="question-circle"></a-icon>
        </a-tooltip>
      </template>
      <a-input v-model.trim="ruleModal.rule.ip"></a-input>
    </a-form-item>
    <a-form-item>
      <template slot="label">
        <a-tooltip>
          <template slot="title">
            <span>{{ i18n "pages.xray.rules.useComma" }}</span>
          </template> {{ i18n "pages.xray.rules.Domain" }} <a-icon type="question-circle"></a-icon>
        </a-tooltip>
      </template>
      <a-input v-model.trim="ruleModal.rule.domain"></a-input>
    </a-form-item>
    <a-form-item>
      <template slot="label">
        <a-tooltip>
          <template slot="title">
            <span>{{ i18n "pages.xray.rules.useComma" }}</span>
          </template> {{ i18n "pages.xray.rules.User" }} <a-icon type="question-circle"></a-icon>
        </a-tooltip>
      </template>
      <a-input v-model.trim="ruleModal.rule.user"></a-input>
    </a-form-item>
    <a-form-item>
      <template slot="label">
        <a-tooltip>
          <template slot="title">
            <span>{{ i18n "pages.xray.rules.useComma" }}</span>
          </template> {{ i18n "pages.xray.rules.Port" }} <a-icon type="question-circle"></a-icon>
        </a-tooltip>
      </template>
      <a-input v-model.trim="ruleModal.rule.port"></a-input>
    </a-form-item>
    <a-form-item label='{{ i18n "pages.xray.rules.InboundTag" }}'>
      <a-select v-model="ruleModal.rule.inboundTag" mode="multiple" :dropdown-class-name="themeSwitcher.currentTheme">
        <a-select-option v-for="tag in ruleModal.inboundTags" :value="tag">[[ tag ]]</a-select-option>
      </a-select>
    </a-form-item>
    <a-form-item label='{{ i18n "pages.xray.rules.OutboundTag" }}'>
      <a-select v-model="ruleModal.rule.outboundTag" :dropdown-class-name="themeSwitcher.currentTheme">
        <a-select-option v-for="tag in ruleModal.outboundTags" :value="tag">[[ tag ]]</a-select-option>
      </a-select>
    </a-form-item>
    <a-form-item>
      <template slot="label">
        <a-tooltip>
          <template slot="title">
            <span>{{ i18n "pages.xray.balancer.balancerDesc" }}</span>
          </template> {{ i18n "pages.xray.rules.BalancerTag" }} <a-icon type="question-circle"></a-icon>
        </a-tooltip>
      </template>
      <a-select v-model="ruleModal.rule.balancerTag" :dropdown-class-name="themeSwitcher.currentTheme">
        <a-select-option v-for="tag in ruleModal.balancerTags" :value="tag">[[ tag ]]</a-select-option>
      </a-select>
    </a-form-item>
  </a-form>
</a-modal>
<script>
  const ruleModal = {
    title: '',
    visible: false,
    confirmLoading: false,
    okText: '{{ i18n "sure" }}',
    isEdit: false,
    confirm: null,
    rule: {
      type: "field",
      domain: "",
      ip: "",
      port: "",
      sourcePort: "",
      network: "",
      source: "",
      user: "",
      inboundTag: [],
      protocol: [],
      attrs: [],
      outboundTag: "",
      balancerTag: "",
    },
    inboundTags: [],
    outboundTags: [],
    users: [],
    balancerTags: [],
    ok() {
      newRule = ruleModal.getResult();
      ObjectUtil.execute(ruleModal.confirm, newRule);
    },
    show({
      title = '',
      okText = '{{ i18n "sure" }}',
      rule,
      confirm = (rule) => {},
      isEdit = false
    }) {
      this.title = title;
      this.okText = okText;
      this.confirm = confirm;
      this.visible = true;
      if (isEdit) {
        this.rule.domain = rule.domain ? rule.domain.join(',') : [];
        this.rule.ip = rule.ip ? rule.ip.join(',') : [];
        this.rule.port = rule.port;
        this.rule.sourcePort = rule.sourcePort;
        this.rule.network = rule.network;
        this.rule.source = rule.source ? rule.source.join(',') : [];
        this.rule.user = rule.user ? rule.user.join(',') : [];
        this.rule.inboundTag = rule.inboundTag;
        this.rule.protocol = rule.protocol;
        this.rule.attrs = rule.attrs ? Object.entries(rule.attrs) : [];
        this.rule.outboundTag = rule.outboundTag;
        this.rule.balancerTag = rule.balancerTag ? rule.balancerTag : "";
      } else {
        this.rule = {
          domain: "",
          ip: "",
          port: "",
          sourcePort: "",
          network: "",
          source: "",
          user: "",
          inboundTag: [],
          protocol: [],
          attrs: [],
          outboundTag: "",
          balancerTag: "",
        }
      }
      this.isEdit = isEdit;
      this.inboundTags = app.templateSettings.inbounds.filter((i) => !ObjectUtil.isEmpty(i.tag)).map(obj => obj.tag);
      this.inboundTags.push(...app.inboundTags);
      if (app.enableDNS && !ObjectUtil.isEmpty(app.dnsTag)) this.inboundTags.push(app.dnsTag)
      this.outboundTags = ["", ...app.templateSettings.outbounds.filter((o) => !ObjectUtil.isEmpty(o.tag)).map(obj => obj.tag)];
      if (app.templateSettings.reverse) {
        if (app.templateSettings.reverse.bridges) {
          this.inboundTags.push(...app.templateSettings.reverse.bridges.map(b => b.tag));
        }
        if (app.templateSettings.reverse.portals) this.outboundTags.push(...app.templateSettings.reverse.portals.map(b => b.tag));
      }
      if (app.templateSettings.routing && app.templateSettings.routing.balancers) {
        this.balancerTags = ["", ...app.templateSettings.routing.balancers.filter((o) => !ObjectUtil.isEmpty(o.tag)).map(obj => obj.tag)];
      }
    },
    close() {
      ruleModal.visible = false;
      ruleModal.loading(false);
    },
    loading(loading = true) {
      ruleModal.confirmLoading = loading;
    },
    getResult() {
      value = ruleModal.rule;
      rule = {};
      newRule = {};
      rule.type = "field";
      rule.domain = value.domain.length > 0 ? value.domain.split(',') : [];
      rule.ip = value.ip.length > 0 ? value.ip.split(',') : [];
      rule.port = value.port;
      rule.sourcePort = value.sourcePort;
      rule.network = value.network;
      rule.source = value.source.length > 0 ? value.source.split(',') : [];
      rule.user = value.user.length > 0 ? value.user.split(',') : [];
      rule.inboundTag = value.inboundTag;
      rule.protocol = value.protocol;
      rule.attrs = Object.fromEntries(value.attrs);
      rule.outboundTag = value.outboundTag == "" ? undefined : value.outboundTag;
      rule.balancerTag = value.balancerTag == "" ? undefined : value.balancerTag;
      for (const [key, value] of Object.entries(rule)) {
        if (value !== null && value !== undefined && !(Array.isArray(value) && value.length === 0) && !(typeof value === 'object' && Object.keys(value).length === 0) && value !== '') {
          newRule[key] = value;
        }
      }
      return newRule;
    }
  };
  new Vue({
    delimiters: ['[[', ']]'],
    el: '#rule-modal',
    data: {
      ruleModal: ruleModal,
    }
  });
</script>
{{end}}<|MERGE_RESOLUTION|>--- conflicted
+++ resolved
@@ -1,14 +1,6 @@
 {{define "modals/ruleModal"}}
 <a-modal id="rule-modal" v-model="ruleModal.visible" :title="ruleModal.title" @ok="ruleModal.ok" :confirm-loading="ruleModal.confirmLoading" :closable="true" :mask-closable="false" :ok-text="ruleModal.okText" cancel-text='{{ i18n "close" }}' :class="themeSwitcher.currentTheme">
   <a-form :colon="false" :label-col="{ md: {span:8} }" :wrapper-col="{ md: {span:14} }">
-<<<<<<< HEAD
-=======
-    <a-form-item label='{{ i18n "pages.xray.rules.DomainMatcher" }}'>
-      <a-select v-model="ruleModal.rule.domainMatcher" :dropdown-class-name="themeSwitcher.currentTheme">
-        <a-select-option v-for="dm in ['','hybrid','linear']" :value="dm">[[ dm ]]</a-select-option>
-      </a-select>
-    </a-form-item>
->>>>>>> 820ebdcb
     <a-form-item>
       <template slot="label">
         <a-tooltip>
