--- conflicted
+++ resolved
@@ -725,13 +725,8 @@
     constructor(
         show = false,
         xver = 0,
-<<<<<<< HEAD
-        dest = 'google.com:443',
-        serverNames = 'google.com,www.google.com',
-=======
         dest = 'tesla.com:443',
         serverNames = 'tesla.com,www.tesla.com',
->>>>>>> 10e4dafe
         privateKey = '',
         minClientVer = '',
         maxClientVer = '',
