#!/bin/bash

red='\033[0;31m'
green='\033[0;32m'
blue='\033[0;34m'
yellow='\033[0;33m'
plain='\033[0m'

cur_dir=$(pwd)

# check root
[[ $EUID -ne 0 ]] && echo -e "${red}致命错误: ${plain} 请使用 root 权限运行此脚本\n" && exit 1

# Check OS and set release variable
if [[ -f /etc/os-release ]]; then
    source /etc/os-release
    release=$ID
elif [[ -f /usr/lib/os-release ]]; then
    source /usr/lib/os-release
    release=$ID
else
    echo ""
    echo -e "${red}检查服务器操作系统失败，请联系作者!${plain}" >&2
    exit 1
fi
echo ""
echo -e "${green}---------->>>>>目前服务器的操作系统为: $release${plain}"

arch() {
    case "$(uname -m)" in
        x86_64 | x64 | amd64 ) echo 'amd64' ;;
        i*86 | x86 ) echo '386' ;;
        armv8* | armv8 | arm64 | aarch64 ) echo 'arm64' ;;
        armv7* | armv7 | arm ) echo 'armv7' ;;
        armv6* | armv6 ) echo 'armv6' ;;
        armv5* | armv5 ) echo 'armv5' ;;
        s390x) echo 's390x' ;;
        *) echo -e "${green}不支持的CPU架构! ${plain}" && rm -f install.sh && exit 1 ;;
    esac
}

echo ""
check_glibc_version() {
    glibc_version=$(ldd --version | head -n1 | awk '{print $NF}')

    required_version="2.32"
    if [[ "$(printf '%s\n' "$required_version" "$glibc_version" | sort -V | head -n1)" != "$required_version" ]]; then
        echo -e "${red}------>>>GLIBC版本 $glibc_version 太旧了！ 要求2.32或以上版本${plain}"
        echo -e "${green}-------->>>>请升级到较新版本的操作系统以便获取更高版本的GLIBC${plain}"
        exit 1
    fi
        echo -e "${green}-------->>>>GLIBC版本： $glibc_version（符合高于2.32的要求）${plain}"
}
check_glibc_version

echo ""
echo -e "${yellow}---------->>>>>当前系统的架构为: $(arch)${plain}"
echo ""
last_version=$(curl -Ls "https://api.github.com/repos/xeefei/3x-ui/releases/latest" | grep '"tag_name":' | sed -E 's/.*"([^"]+)".*/\1/')
# 获取 x-ui 版本
xui_version=$(/usr/local/x-ui/x-ui -v)

# 检查 xui_version 是否为空
if [[ -z "$xui_version" ]]; then
    echo ""
    echo -e "${red}------>>>当前服务器没有安装任何 x-ui 系列代理面板${plain}"
    echo ""
    echo -e "${green}-------->>>>片刻之后脚本将会自动引导安装〔3X-UI优化版〕${plain}"
else
    # 检查版本号中是否包含冒号
    if [[ "$xui_version" == *:* ]]; then
        echo -e "${green}---------->>>>>当前代理面板的版本为: ${red}其他 x-ui 分支版本${plain}"
        echo ""
        echo -e "${green}-------->>>>片刻之后脚本将会自动引导安装〔3X-UI优化版〕${plain}"
    else
        echo -e "${green}---------->>>>>当前代理面板的版本为: ${red}〔3X-UI优化版〕v${xui_version}${plain}"
    fi
fi
echo ""
echo -e "${yellow}---------------------->>>>>〔3X-UI优化版〕最新版为：${last_version}${plain}"
sleep 4

os_version=$(grep -i version_id /etc/os-release | cut -d \" -f2 | cut -d . -f1)

if [[ "${release}" == "arch" ]]; then
    echo "您的操作系统是 ArchLinux"
elif [[ "${release}" == "manjaro" ]]; then
    echo "您的操作系统是 Manjaro"
elif [[ "${release}" == "armbian" ]]; then
    echo "您的操作系统是 Armbian"
elif [[ "${release}" == "alpine" ]]; then
    echo "您的操作系统是 Alpine Linux"
elif [[ "${release}" == "opensuse-tumbleweed" ]]; then
    echo "您的操作系统是 OpenSUSE Tumbleweed"
elif [[ "${release}" == "centos" ]]; then
    if [[ ${os_version} -lt 8 ]]; then
        echo -e "${red} 请使用 CentOS 8 或更高版本 ${plain}\n" && exit 1
    fi
elif [[ "${release}" == "ubuntu" ]]; then
    if [[ ${os_version} -lt 20 ]]; then
        echo -e "${red} 请使用 Ubuntu 20 或更高版本!${plain}\n" && exit 1
    fi
elif [[ "${release}" == "fedora" ]]; then
    if [[ ${os_version} -lt 36 ]]; then
        echo -e "${red} 请使用 Fedora 36 或更高版本!${plain}\n" && exit 1
    fi
elif [[ "${release}" == "debian" ]]; then
    if [[ ${os_version} -lt 11 ]]; then
        echo -e "${red} 请使用 Debian 11 或更高版本 ${plain}\n" && exit 1
    fi
elif [[ "${release}" == "almalinux" ]]; then
    if [[ ${os_version} -lt 9 ]]; then
        echo -e "${red} 请使用 AlmaLinux 9 或更高版本 ${plain}\n" && exit 1
    fi
elif [[ "${release}" == "rocky" ]]; then
    if [[ ${os_version} -lt 9 ]]; then
        echo -e "${red} 请使用 RockyLinux 9 或更高版本 ${plain}\n" && exit 1
    fi
elif [[ "${release}" == "oracle" ]]; then
    if [[ ${os_version} -lt 8 ]]; then
        echo -e "${red} 请使用 Oracle Linux 8 或更高版本 ${plain}\n" && exit 1
    fi
else
    echo -e "${red}此脚本不支持您的操作系统。${plain}\n"
    echo "请确保您使用的是以下受支持的操作系统之一："
    echo "- Ubuntu 20.04+"
    echo "- Debian 11+"
    echo "- CentOS 8+"
    echo "- Fedora 36+"
    echo "- Arch Linux"
    echo "- Manjaro"
    echo "- Armbian"
    echo "- Alpine Linux"
    echo "- AlmaLinux 9+"
    echo "- Rocky Linux 9+"
    echo "- Oracle Linux 8+"
    echo "- OpenSUSE Tumbleweed"
    exit 1

fi

install_base() {
    case "${release}" in
    ubuntu | debian | armbian)
        apt-get update && apt-get install -y -q wget curl tar tzdata
        ;;
    centos | rhel | almalinux | rocky | ol)
        yum -y update && yum install -y -q wget curl tar tzdata
        ;;
    fedora | amzn | virtuozzo)
        dnf -y update && dnf install -y -q wget curl tar tzdata
        ;;
    arch | manjaro | parch)
        pacman -Syu && pacman -Syu --noconfirm wget curl tar tzdata
        ;;
    alpine)
        apk update && apk add --no-cache wget curl tar tzdata
        ;;
    opensuse-tumbleweed)
        zypper refresh && zypper -q install -y wget curl tar timezone
        ;;
    *)
        apt-get update && apt install -y -q wget curl tar tzdata
        ;;
    esac
}

gen_random_string() {
    local length="$1"
    local random_string=$(LC_ALL=C tr -dc 'a-zA-Z0-9' </dev/urandom | fold -w "$length" | head -n 1)
    echo "$random_string"
}

# This function will be called when user installed x-ui out of security
config_after_install() {
<<<<<<< HEAD
    local existing_hasDefaultCredential=$(/usr/local/x-ui/x-ui setting -show true | grep -Eo 'hasDefaultCredential: .+' | awk '{print $2}')
    local existing_webBasePath=$(/usr/local/x-ui/x-ui setting -show true | grep -Eo 'webBasePath: .+' | awk '{print $2}')
    local existing_port=$(/usr/local/x-ui/x-ui setting -show true | grep -Eo 'port: .+' | awk '{print $2}')
    local server_ip=$(curl -s --max-time 3 https://api.ipify.org)
    if [ -z "$server_ip" ]; then
        server_ip=$(curl -s --max-time 3 https://4.ident.me)
    fi

    if [[ ${#existing_webBasePath} -lt 4 ]]; then
        if [[ "$existing_hasDefaultCredential" == "true" ]]; then
            local config_webBasePath=$(gen_random_string 15)
            local config_username=$(gen_random_string 10)
            local config_password=$(gen_random_string 10)

            read -rp "Would you like to customize the Panel Port settings? (If not, a random port will be applied) [y/n]: " config_confirm
            if [[ "${config_confirm}" == "y" || "${config_confirm}" == "Y" ]]; then
                read -rp "Please set up the panel port: " config_port
                echo -e "${yellow}Your Panel Port is: ${config_port}${plain}"
            else
                local config_port=$(shuf -i 1024-62000 -n 1)
                echo -e "${yellow}Generated random port: ${config_port}${plain}"
            fi

            /usr/local/x-ui/x-ui setting -username "${config_username}" -password "${config_password}" -port "${config_port}" -webBasePath "${config_webBasePath}"
            echo -e "This is a fresh installation, generating random login info for security concerns:"
            echo -e "###############################################"
            echo -e "${green}Username: ${config_username}${plain}"
            echo -e "${green}Password: ${config_password}${plain}"
            echo -e "${green}Port: ${config_port}${plain}"
            echo -e "${green}WebBasePath: ${config_webBasePath}${plain}"
            echo -e "${green}Access URL: http://${server_ip}:${config_port}/${config_webBasePath}${plain}"
            echo -e "###############################################"
        else
            local config_webBasePath=$(gen_random_string 18)
            echo -e "${yellow}WebBasePath is missing or too short. Generating a new one...${plain}"
            /usr/local/x-ui/x-ui setting -webBasePath "${config_webBasePath}"
            echo -e "${green}New WebBasePath: ${config_webBasePath}${plain}"
            echo -e "${green}Access URL: http://${server_ip}:${existing_port}/${config_webBasePath}${plain}"
        fi
=======
    echo -e "${yellow}安装/更新完成！ 为了您的面板安全，建议修改面板设置 ${plain}"
    echo ""
    read -p "$(echo -e "${green}想继续修改吗？${red}选择“n”以保留旧设置${plain} [y/n]？--->>请输入：")" config_confirm
    if [[ "${config_confirm}" == "y" || "${config_confirm}" == "Y" ]]; then
        read -p "请设置您的用户名: " config_account
        echo -e "${yellow}您的用户名将是: ${config_account}${plain}"
        read -p "请设置您的密码: " config_password
        echo -e "${yellow}您的密码将是: ${config_password}${plain}"
        read -p "请设置面板端口: " config_port
        echo -e "${yellow}您的面板端口号为: ${config_port}${plain}"
        read -p "请设置面板登录访问路径（访问方式演示：ip:端口号/路径/）: " config_webBasePath
        echo -e "${yellow}您的面板访问路径为: ${config_webBasePath}${plain}"
        echo -e "${yellow}正在初始化，请稍候...${plain}"
        /usr/local/x-ui/x-ui setting -username ${config_account} -password ${config_password}
        echo -e "${yellow}用户名和密码设置成功!${plain}"
        /usr/local/x-ui/x-ui setting -port ${config_port}
        echo -e "${yellow}面板端口号设置成功!${plain}"
        /usr/local/x-ui/x-ui setting -webBasePath ${config_webBasePath}
        echo -e "${yellow}面板登录访问路径设置成功!${plain}"
        echo ""
>>>>>>> a67830f4
    else
        echo ""
        sleep 1
        echo -e "${red}--------------->>>>Cancel...--------------->>>>>>>取消修改...${plain}"
        echo ""
        if [[ ! -f "/etc/x-ui/x-ui.db" ]]; then
            local usernameTemp=$(head -c 6 /dev/urandom | base64)
            local passwordTemp=$(head -c 6 /dev/urandom | base64)
            local webBasePathTemp=$(gen_random_string 10)
            /usr/local/x-ui/x-ui setting -username ${usernameTemp} -password ${passwordTemp} -webBasePath ${webBasePathTemp}
            echo -e "${yellow}检测到为全新安装，出于安全考虑将生成随机登录信息:${plain}"
            echo -e "###############################################"
            echo -e "${green}用户名: ${usernameTemp}${plain}"
            echo -e "${green}密  码: ${passwordTemp}${plain}"
            echo -e "${green}访问路径: ${webBasePathTemp}${plain}"
            echo -e "###############################################"
            echo -e "${green}如果您忘记了登录信息，可以在安装后通过 x-ui 命令然后输入${red}数字 10 选项${green}进行查看${plain}"
        else
            echo -e "${green}此次操作属于版本升级，保留之前旧设置项，登录方式保持不变${plain}"
            echo ""
            echo -e "${green}如果您忘记了登录信息，您可以通过 x-ui 命令然后输入${red}数字 10 选项${green}进行查看${plain}"
            echo ""
            echo ""
        fi
    fi
    sleep 1
    echo -e ">>>>>>>>>>>>>>>>>>>>>>>>>>>>>>>>>>>>>>>>>>>>"
    echo ""
    /usr/local/x-ui/x-ui migrate
}

echo ""
install_x-ui() {
    cd /usr/local/

    if [ $# == 0 ]; then
        last_version=$(curl -Ls "https://api.github.com/repos/xeefei/3x-ui/releases/latest" | grep '"tag_name":' | sed -E 's/.*"([^"]+)".*/\1/')
        if [[ ! -n "$last_version" ]]; then
            echo -e "${red}获取 3x-ui 版本失败，可能是 Github API 限制，请稍后再试${plain}"
            exit 1
        fi
        echo ""
        echo -e "-----------------------------------------------------"
        echo -e "${green}--------->>获取 3x-ui 最新版本：${yellow}${last_version}${plain}${green}，开始安装...${plain}"
        echo -e "-----------------------------------------------------"
        echo ""
        sleep 2
        echo -e "${green}---------------->>>>>>>>>安装进度50%${plain}"
        sleep 3
        echo ""
        echo -e "${green}---------------->>>>>>>>>>>>>>>>>>>>>安装进度100%${plain}"
        echo ""
        sleep 2
        wget -N --no-check-certificate -O /usr/local/x-ui-linux-$(arch).tar.gz https://github.com/xeefei/3x-ui/releases/download/${last_version}/x-ui-linux-$(arch).tar.gz
        if [[ $? -ne 0 ]]; then
            echo -e "${red}下载 3x-ui 失败, 请检查服务器是否可以连接至 GitHub？ ${plain}"
            exit 1
        fi
    else
        last_version=$1
        url="https://github.com/xeefei/3x-ui/releases/download/${last_version}/x-ui-linux-$(arch).tar.gz"
        echo ""
        echo -e "--------------------------------------------"
        echo -e "${green}---------------->>>>开始安装 3x-ui $1${plain}"
        echo -e "--------------------------------------------"
        echo ""
        sleep 2
        echo -e "${green}---------------->>>>>>>>>安装进度50%${plain}"
        sleep 3
        echo ""
        echo -e "${green}---------------->>>>>>>>>>>>>>>>>>>>>安装进度100%${plain}"
        echo ""
        sleep 2
        wget -N --no-check-certificate -O /usr/local/x-ui-linux-$(arch).tar.gz ${url}
        if [[ $? -ne 0 ]]; then
            echo -e "${red}下载 3x-ui $1 失败, 请检查此版本是否存在 ${plain}"
            exit 1
        fi
    fi

    if [[ -e /usr/local/x-ui/ ]]; then
        systemctl stop x-ui
        rm /usr/local/x-ui/ -rf
    fi
    
    sleep 3
    echo -e "${green}------->>>>>>>>>>>检查并保存安装目录${plain}"
    echo ""
    tar zxvf x-ui-linux-$(arch).tar.gz
    rm x-ui-linux-$(arch).tar.gz -f
    cd x-ui
    chmod +x x-ui

    # Check the system's architecture and rename the file accordingly
    if [[ $(arch) == "armv5" || $(arch) == "armv6" || $(arch) == "armv7" ]]; then
        mv bin/xray-linux-$(arch) bin/xray-linux-arm
        chmod +x bin/xray-linux-arm
    fi

    chmod +x x-ui bin/xray-linux-$(arch)
    cp -f x-ui.service /etc/systemd/system/
    wget --no-check-certificate -O /usr/bin/x-ui https://raw.githubusercontent.com/xeefei/3x-ui/main/x-ui.sh
    chmod +x /usr/local/x-ui/x-ui.sh
    chmod +x /usr/bin/x-ui
    sleep 2
    echo -e "${green}------->>>>>>>>>>>保存成功${plain}"
    sleep 2
    echo ""
    config_after_install

    systemctl daemon-reload
    systemctl enable x-ui
    systemctl start x-ui
    systemctl stop warp-go >/dev/null 2>&1
    wg-quick down wgcf >/dev/null 2>&1
    ipv4=$(curl -s4m8 ip.p3terx.com -k | sed -n 1p)
    ipv6=$(curl -s6m8 ip.p3terx.com -k | sed -n 1p)
    systemctl start warp-go >/dev/null 2>&1
    wg-quick up wgcf >/dev/null 2>&1

    echo ""
    echo -e "------->>>>${green}3x-ui ${last_version}${plain}<<<<安装成功，正在启动..."
    sleep 1
    echo ""
    echo -e "         ---------------------"
    echo -e "         |${green}3X-UI 控制菜单用法 ${plain}|${plain}"
    echo -e "         |  ${yellow}一个更好的面板   ${plain}|${plain}"   
    echo -e "         | ${yellow}基于Xray Core构建 ${plain}|${plain}"  
    echo -e "--------------------------------------------"
    echo -e "x-ui              - 进入管理脚本"
    echo -e "x-ui start        - 启动 3x-ui 面板"
    echo -e "x-ui stop         - 关闭 3x-ui 面板"
    echo -e "x-ui restart      - 重启 3x-ui 面板"
    echo -e "x-ui status       - 查看 3x-ui 状态"
    echo -e "x-ui settings     - 查看当前设置信息"
    echo -e "x-ui enable       - 启用 3x-ui 开机启动"
    echo -e "x-ui disable      - 禁用 3x-ui 开机启动"
    echo -e "x-ui log          - 查看 3x-ui 运行日志"
    echo -e "x-ui banlog       - 检查 Fail2ban 禁止日志"
    echo -e "x-ui update       - 更新 3x-ui 面板"
    echo -e "x-ui custom       - 自定义 3x-ui 版本"
    echo -e "x-ui install      - 安装 3x-ui 面板"
    echo -e "x-ui uninstall    - 卸载 3x-ui 面板"
    echo -e "--------------------------------------------"
    echo ""
    # if [[ -n $ipv4 ]]; then
    #    echo -e "${yellow}面板 IPv4 访问地址为：${green}http://$ipv4:${config_port}/${config_webBasePath}${plain}"
    # fi
    # if [[ -n $ipv6 ]]; then
    #    echo -e "${yellow}面板 IPv6 访问地址为：${green}http://[$ipv6]:${config_port}/${config_webBasePath}${plain}"
    # fi
    #    echo -e "请自行确保此端口没有被其他程序占用，${yellow}并且确保${red} ${config_port} ${yellow}端口已放行${plain}"
    sleep 3
    echo -e ">>>>>>>>>>>>>>>>>>>>>>>>>>>>>>>>>>>>>>>>>>>>>"
    echo ""
    echo -e "${yellow}----->>>3X-UI面板和Xray启动成功<<<-----${plain}"
}
install_base
install_x-ui $1
echo ""
echo -e "----------------------------------------------"
sleep 4
info=$(/usr/local/x-ui/x-ui setting -show true)
echo -e "${info}${plain}"
echo ""
echo -e "若您忘记了上述面板信息，后期可通过x-ui命令进入脚本${red}输入数字〔10〕选项获取${plain}"
echo ""
echo -e "----------------------------------------------"
echo ""
sleep 2
echo -e "${green}安装/更新完成，若在使用过程中有任何问题${plain}"
echo -e "${yellow}请先描述清楚所遇问题加〔3X-UI〕中文交流群${plain}"
echo -e "${yellow}在TG群中${red} https://t.me/XUI_CN ${yellow}截图进行反馈${plain}"
echo ""
echo -e "----------------------------------------------"
echo ""
echo -e "${green}〔3X-UI〕优化版项目地址：${yellow}https://github.com/xeefei/3x-ui${plain}" 
echo ""
echo -e "${green} 详细安装教程：${yellow}https://xeefei.github.io/xufei/2024/05/3x-ui/${plain}"
echo ""
echo -e "----------------------------------------------"
echo ""<|MERGE_RESOLUTION|>--- conflicted
+++ resolved
@@ -173,47 +173,6 @@
 
 # This function will be called when user installed x-ui out of security
 config_after_install() {
-<<<<<<< HEAD
-    local existing_hasDefaultCredential=$(/usr/local/x-ui/x-ui setting -show true | grep -Eo 'hasDefaultCredential: .+' | awk '{print $2}')
-    local existing_webBasePath=$(/usr/local/x-ui/x-ui setting -show true | grep -Eo 'webBasePath: .+' | awk '{print $2}')
-    local existing_port=$(/usr/local/x-ui/x-ui setting -show true | grep -Eo 'port: .+' | awk '{print $2}')
-    local server_ip=$(curl -s --max-time 3 https://api.ipify.org)
-    if [ -z "$server_ip" ]; then
-        server_ip=$(curl -s --max-time 3 https://4.ident.me)
-    fi
-
-    if [[ ${#existing_webBasePath} -lt 4 ]]; then
-        if [[ "$existing_hasDefaultCredential" == "true" ]]; then
-            local config_webBasePath=$(gen_random_string 15)
-            local config_username=$(gen_random_string 10)
-            local config_password=$(gen_random_string 10)
-
-            read -rp "Would you like to customize the Panel Port settings? (If not, a random port will be applied) [y/n]: " config_confirm
-            if [[ "${config_confirm}" == "y" || "${config_confirm}" == "Y" ]]; then
-                read -rp "Please set up the panel port: " config_port
-                echo -e "${yellow}Your Panel Port is: ${config_port}${plain}"
-            else
-                local config_port=$(shuf -i 1024-62000 -n 1)
-                echo -e "${yellow}Generated random port: ${config_port}${plain}"
-            fi
-
-            /usr/local/x-ui/x-ui setting -username "${config_username}" -password "${config_password}" -port "${config_port}" -webBasePath "${config_webBasePath}"
-            echo -e "This is a fresh installation, generating random login info for security concerns:"
-            echo -e "###############################################"
-            echo -e "${green}Username: ${config_username}${plain}"
-            echo -e "${green}Password: ${config_password}${plain}"
-            echo -e "${green}Port: ${config_port}${plain}"
-            echo -e "${green}WebBasePath: ${config_webBasePath}${plain}"
-            echo -e "${green}Access URL: http://${server_ip}:${config_port}/${config_webBasePath}${plain}"
-            echo -e "###############################################"
-        else
-            local config_webBasePath=$(gen_random_string 18)
-            echo -e "${yellow}WebBasePath is missing or too short. Generating a new one...${plain}"
-            /usr/local/x-ui/x-ui setting -webBasePath "${config_webBasePath}"
-            echo -e "${green}New WebBasePath: ${config_webBasePath}${plain}"
-            echo -e "${green}Access URL: http://${server_ip}:${existing_port}/${config_webBasePath}${plain}"
-        fi
-=======
     echo -e "${yellow}安装/更新完成！ 为了您的面板安全，建议修改面板设置 ${plain}"
     echo ""
     read -p "$(echo -e "${green}想继续修改吗？${red}选择“n”以保留旧设置${plain} [y/n]？--->>请输入：")" config_confirm
@@ -234,7 +193,6 @@
         /usr/local/x-ui/x-ui setting -webBasePath ${config_webBasePath}
         echo -e "${yellow}面板登录访问路径设置成功!${plain}"
         echo ""
->>>>>>> a67830f4
     else
         echo ""
         sleep 1
